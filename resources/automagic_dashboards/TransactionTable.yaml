--- conflicted
+++ resolved
@@ -74,12 +74,7 @@
 - OrdersByProductCategory:
     title: Sales by product [[ProductCategory]]
     visualization: row
-<<<<<<< HEAD
     dimensions: ProductCategory
-=======
-    dimensions:
-      - ProductCategory
->>>>>>> 9b3ede94
     metrics: TotalOrders
     order_by: TotalOrders
     score: 90
