--- conflicted
+++ resolved
@@ -36,10 +36,7 @@
       {"include": {"file": "migrations/035_modify_setting_value_length.yaml"}},
       {"include": {"file": "migrations/036_add_dashboard_filters_columns.yaml"}},
       {"include": {"file": "migrations/037_add_query_hash_and_indexes.yaml"}},
-<<<<<<< HEAD
       {"include": {"file": "migrations/038_getting_started_guide.yaml"}},
-=======
       {"include": {"file": "migrations/039_add_user_google_auth_column.yaml"}}
->>>>>>> 5f7f63cd
   ]
 }