--- conflicted
+++ resolved
@@ -7,10 +7,7 @@
       {"include": {"file": "migrations/006_disconnect_orgs.json"}},
       {"include": {"file": "migrations/007_add_field_parent_id.json"}},
       {"include": {"file": "migrations/008_add_display_name_columns.json"}},
-<<<<<<< HEAD
-      {"include": {"file": "migrations/009_add_revision_table.yaml"}}
-=======
-      {"include": {"file": "migrations/009_add_table_visibility_type_column.json"}}
->>>>>>> 3da11789
+      {"include": {"file": "migrations/009_add_table_visibility_type_column.json"}},
+      {"include": {"file": "migrations/010_add_revision_table.yaml"}}
   ]
 }