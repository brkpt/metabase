databaseChangeLog:
  - changeSet:
      id: '1'
      author: agilliland
      changes:
      - createTable:
          columns:
          - column:
              autoIncrement: true
              constraints:
                nullable: false
                primaryKey: true
              name: id
              type: int
          - column:
              constraints:
                nullable: false
                unique: true
              name: slug
              type: varchar(254)
          - column:
              constraints:
                nullable: false
              name: name
              type: varchar(254)
          - column:
              name: description
              type: text
          - column:
              name: logo_url
              type: varchar(254)
          - column:
              constraints:
                nullable: false
              name: inherits
              type: boolean
          tableName: core_organization
      - createTable:
          columns:
          - column:
              autoIncrement: true
              constraints:
                nullable: false
                primaryKey: true
              name: id
              type: int
          - column:
              constraints:
                nullable: false
                unique: true
              name: email
              type: varchar(254)
          - column:
              constraints:
                nullable: false
              name: first_name
              type: varchar(254)
          - column:
              constraints:
                nullable: false
              name: last_name
              type: varchar(254)
          - column:
              constraints:
                nullable: false
              name: password
              type: varchar(254)
          - column:
              constraints:
                nullable: false
              defaultValue: default
              name: password_salt
              type: varchar(254)
          - column:
              constraints:
                nullable: false
              name: date_joined
              type: DATETIME
          - column:
              constraints:
                nullable: true
              name: last_login
              type: DATETIME
          - column:
              constraints:
                nullable: false
              name: is_staff
              type: boolean
          - column:
              constraints:
                nullable: false
              name: is_superuser
              type: boolean
          - column:
              constraints:
                nullable: false
              name: is_active
              type: boolean
          - column:
              name: reset_token
              type: varchar(254)
          - column:
              name: reset_triggered
              type: BIGINT
          tableName: core_user
      - createTable:
          columns:
          - column:
              autoIncrement: true
              constraints:
                nullable: false
                primaryKey: true
              name: id
              type: int
          - column:
              constraints:
                nullable: false
              name: admin
              type: boolean
          - column:
              constraints:
                deferrable: false
                foreignKeyName: fk_userorgperm_ref_user_id
                initiallyDeferred: false
                nullable: false
                references: core_user(id)
              name: user_id
              type: int
          - column:
              constraints:
                deferrable: false
                foreignKeyName: fk_userorgperm_ref_organization_id
                initiallyDeferred: false
                nullable: false
                references: core_organization(id)
              name: organization_id
              type: int
          tableName: core_userorgperm
      - addUniqueConstraint:
          columnNames: user_id, organization_id
          constraintName: idx_unique_user_id_organization_id
          tableName: core_userorgperm
      - createIndex:
          columns:
          - column:
              name: user_id
              type: int
          indexName: idx_userorgperm_user_id
          tableName: core_userorgperm
      - createIndex:
          columns:
          - column:
              name: organization_id
              type: int
          indexName: idx_userorgperm_organization_id
          tableName: core_userorgperm
      - createTable:
          columns:
          - column:
              autoIncrement: true
              constraints:
                nullable: false
                primaryKey: true
              name: id
              type: int
          - column:
              constraints:
                nullable: false
              name: url
              type: varchar(254)
          - column:
              constraints:
                nullable: false
              name: timestamp
              type: DATETIME
          - column:
              constraints:
                deferrable: false
                foreignKeyName: fk_permissionviolation_ref_user_id
                initiallyDeferred: false
                nullable: false
                references: core_user(id)
              name: user_id
              type: int
          tableName: core_permissionsviolation
      - createIndex:
          columns:
          - column:
              name: user_id
              type: int
          indexName: idx_permissionsviolation_user_id
          tableName: core_permissionsviolation
      - createTable:
          columns:
          - column:
              autoIncrement: true
              constraints:
                nullable: false
                primaryKey: true
              name: id
              type: int
          - column:
              constraints:
                nullable: false
              name: created_at
              type: DATETIME
          - column:
              constraints:
                nullable: false
              name: updated_at
              type: DATETIME
          - column:
              constraints:
                nullable: false
              name: name
              type: varchar(254)
          - column:
              name: description
              type: text
          - column:
              constraints:
                deferrable: false
                foreignKeyName: fk_database_ref_organization_id
                initiallyDeferred: false
                nullable: false
                references: core_organization(id)
              name: organization_id
              type: int
          - column:
              name: details
              type: text
          - column:
              constraints:
                nullable: false
              name: engine
              type: varchar(254)
          tableName: metabase_database
      - createIndex:
          columns:
          - column:
              name: organization_id
          indexName: idx_database_organization_id
          tableName: metabase_database
      - createTable:
          columns:
          - column:
              autoIncrement: true
              constraints:
                nullable: false
                primaryKey: true
              name: id
              type: int
          - column:
              constraints:
                nullable: false
              name: created_at
              type: DATETIME
          - column:
              constraints:
                nullable: false
              name: updated_at
              type: DATETIME
          - column:
              constraints:
                nullable: false
              name: name
              type: varchar(254)
          - column:
              name: rows
              type: int
          - column:
              name: description
              type: text
          - column:
              name: entity_name
              type: varchar(254)
          - column:
              name: entity_type
              type: varchar(254)
          - column:
              constraints:
                nullable: false
              name: active
              type: boolean
          - column:
              constraints:
                deferrable: false
                foreignKeyName: fk_table_ref_database_id
                initiallyDeferred: false
                nullable: false
                references: metabase_database(id)
              name: db_id
              type: int
          tableName: metabase_table
      - createIndex:
          columns:
          - column:
              name: db_id
          indexName: idx_table_db_id
          tableName: metabase_table
      - createTable:
          columns:
          - column:
              autoIncrement: true
              constraints:
                nullable: false
                primaryKey: true
              name: id
              type: int
          - column:
              constraints:
                nullable: false
              name: created_at
              type: DATETIME
          - column:
              constraints:
                nullable: false
              name: updated_at
              type: DATETIME
          - column:
              constraints:
                nullable: false
              name: name
              type: varchar(254)
          - column:
              constraints:
                nullable: false
              name: base_type
              type: varchar(255)
          - column:
              name: special_type
              type: varchar(255)
          - column:
              constraints:
                nullable: false
              name: active
              type: boolean
          - column:
              name: description
              type: text
          - column:
              constraints:
                nullable: false
              name: preview_display
              type: boolean
          - column:
              constraints:
                nullable: false
              name: position
              type: int
          - column:
              constraints:
                deferrable: false
                foreignKeyName: fk_field_ref_table_id
                initiallyDeferred: false
                nullable: false
                references: metabase_table(id)
              name: table_id
              type: int
          - column:
              constraints:
                nullable: false
              name: field_type
              type: varchar(254)
          tableName: metabase_field
      - createIndex:
          columns:
          - column:
              name: table_id
          indexName: idx_field_table_id
          tableName: metabase_field
      - createTable:
          columns:
          - column:
              autoIncrement: true
              constraints:
                nullable: false
                primaryKey: true
              name: id
              type: int
          - column:
              constraints:
                nullable: false
              name: created_at
              type: DATETIME
          - column:
              constraints:
                nullable: false
              name: updated_at
              type: DATETIME
          - column:
              constraints:
                nullable: false
              name: relationship
              type: varchar(254)
          - column:
              constraints:
                deferrable: false
                foreignKeyName: fk_foreignkey_dest_ref_field_id
                initiallyDeferred: false
                nullable: false
                references: metabase_field(id)
              name: destination_id
              type: int
          - column:
              constraints:
                deferrable: false
                foreignKeyName: fk_foreignkey_origin_ref_field_id
                initiallyDeferred: false
                nullable: false
                references: metabase_field(id)
              name: origin_id
              type: int
          tableName: metabase_foreignkey
      - createIndex:
          columns:
          - column:
              name: destination_id
          indexName: idx_foreignkey_destination_id
          tableName: metabase_foreignkey
      - createIndex:
          columns:
          - column:
              name: origin_id
          indexName: idx_foreignkey_origin_id
          tableName: metabase_foreignkey
      - createTable:
          columns:
          - column:
              autoIncrement: true
              constraints:
                nullable: false
                primaryKey: true
              name: id
              type: int
          - column:
              constraints:
                nullable: false
              name: created_at
              type: DATETIME
          - column:
              constraints:
                nullable: false
              name: updated_at
              type: DATETIME
          - column:
              name: values
              type: text
          - column:
              name: human_readable_values
              type: text
          - column:
              constraints:
                deferrable: false
                foreignKeyName: fk_fieldvalues_ref_field_id
                initiallyDeferred: false
                nullable: false
                references: metabase_field(id)
              name: field_id
              type: int
          tableName: metabase_fieldvalues
      - createIndex:
          columns:
          - column:
              name: field_id
          indexName: idx_fieldvalues_field_id
          tableName: metabase_fieldvalues
      - createTable:
          columns:
          - column:
              autoIncrement: true
              constraints:
                nullable: false
                primaryKey: true
              name: id
              type: int
          - column:
              constraints:
                nullable: false
              name: created_at
              type: DATETIME
          - column:
              constraints:
                nullable: false
              name: updated_at
              type: DATETIME
          - column:
              constraints:
                nullable: false
              name: name
              type: varchar(254)
          - column:
              constraints:
                deferrable: false
                foreignKeyName: fk_tablesegment_ref_table_id
                initiallyDeferred: false
                nullable: false
                references: metabase_table(id)
              name: table_id
              type: int
          - column:
              constraints:
                nullable: false
              name: filter_clause
              type: text
          tableName: metabase_tablesegment
      - createIndex:
          columns:
          - column:
              name: table_id
          indexName: idx_tablesegment_table_id
          tableName: metabase_tablesegment
      - createTable:
          columns:
          - column:
              autoIncrement: true
              constraints:
                nullable: false
                primaryKey: true
              name: id
              type: int
          - column:
              constraints:
                nullable: false
              name: created_at
              type: DATETIME
          - column:
              constraints:
                nullable: false
              name: updated_at
              type: DATETIME
          - column:
              constraints:
                nullable: false
              name: name
              type: varchar(254)
          - column:
              constraints:
                nullable: false
              name: type
              type: varchar(254)
          - column:
              constraints:
                nullable: false
              name: details
              type: text
          - column:
              constraints:
                nullable: false
              name: version
              type: int
          - column:
              constraints:
                nullable: false
              name: public_perms
              type: int
          - column:
              constraints:
                deferrable: false
                foreignKeyName: fk_query_ref_user_id
                initiallyDeferred: false
                nullable: false
                references: core_user(id)
              name: creator_id
              type: int
          - column:
              constraints:
                deferrable: false
                foreignKeyName: fk_query_ref_database_id
                initiallyDeferred: false
                nullable: false
                references: metabase_database(id)
              name: database_id
              type: int
          tableName: query_query
      - createIndex:
          columns:
          - column:
              name: creator_id
          indexName: idx_query_creator_id
          tableName: query_query
      - createIndex:
          columns:
          - column:
              name: database_id
          indexName: idx_query_database_id
          tableName: query_query
      - createTable:
          columns:
          - column:
              autoIncrement: true
              constraints:
                nullable: false
                primaryKey: true
              name: id
              type: int
          - column:
              constraints:
                nullable: false
                unique: true
              name: uuid
              type: varchar(254)
          - column:
              constraints:
                nullable: false
              name: version
              type: int
          - column:
              constraints:
                nullable: false
              name: json_query
              type: text
          - column:
              constraints:
                nullable: false
              name: raw_query
              type: text
          - column:
              constraints:
                nullable: false
              name: status
              type: varchar(254)
          - column:
              constraints:
                nullable: false
              name: started_at
              type: DATETIME
          - column:
              name: finished_at
              type: DATETIME
          - column:
              constraints:
                nullable: false
              name: running_time
              type: int
          - column:
              constraints:
                nullable: false
              name: error
              type: text
          - column:
              constraints:
                nullable: false
              name: result_file
              type: varchar(254)
          - column:
              constraints:
                nullable: false
              name: result_rows
              type: int
          - column:
              constraints:
                nullable: false
              name: result_data
              type: text
          - column:
              constraints:
                deferrable: false
                foreignKeyName: fk_queryexecution_ref_query_id
                initiallyDeferred: false
                nullable: true
                references: query_query(id)
              name: query_id
              type: int
          - column:
              constraints:
                nullable: false
              name: additional_info
              type: text
          - column:
              constraints:
                deferrable: false
                foreignKeyName: fk_queryexecution_ref_user_id
                initiallyDeferred: false
                nullable: false
                references: core_user(id)
              name: executor_id
              type: int
          tableName: query_queryexecution
      - createIndex:
          columns:
          - column:
              name: query_id
          indexName: idx_queryexecution_query_id
          tableName: query_queryexecution
      - createIndex:
          columns:
          - column:
              name: executor_id
          indexName: idx_queryexecution_executor_id
          tableName: query_queryexecution
      - createTable:
          columns:
          - column:
              autoIncrement: true
              constraints:
                nullable: false
                primaryKey: true
              name: id
              type: int
          - column:
              constraints:
                nullable: false
              name: created_at
              type: DATETIME
          - column:
              constraints:
                nullable: false
              name: updated_at
              type: DATETIME
          - column:
              constraints:
                nullable: false
              name: name
              type: varchar(254)
          - column:
              name: description
              type: text
          - column:
              constraints:
                nullable: false
              name: display
              type: varchar(254)
          - column:
              constraints:
                nullable: false
              name: public_perms
              type: int
          - column:
              constraints:
                nullable: false
              name: dataset_query
              type: text
          - column:
              constraints:
                nullable: false
              name: visualization_settings
              type: text
          - column:
              constraints:
                deferrable: false
                foreignKeyName: fk_card_ref_user_id
                initiallyDeferred: false
                nullable: false
                references: core_user(id)
              name: creator_id
              type: int
          - column:
              constraints:
                deferrable: false
                foreignKeyName: fk_card_ref_organization_id
                initiallyDeferred: false
                nullable: false
                references: core_organization(id)
              name: organization_id
              type: int
          tableName: report_card
      - createIndex:
          columns:
          - column:
              name: creator_id
          indexName: idx_card_creator_id
          tableName: report_card
      - createIndex:
          columns:
          - column:
              name: organization_id
          indexName: idx_card_organization_id
          tableName: report_card
      - createTable:
          columns:
          - column:
              autoIncrement: true
              constraints:
                nullable: false
                primaryKey: true
              name: id
              type: int
          - column:
              constraints:
                nullable: false
              name: created_at
              type: DATETIME
          - column:
              constraints:
                nullable: false
              name: updated_at
              type: DATETIME
          - column:
              constraints:
                deferrable: false
                foreignKeyName: fk_cardfavorite_ref_card_id
                initiallyDeferred: false
                nullable: false
                references: report_card(id)
              name: card_id
              type: int
          - column:
              constraints:
                deferrable: false
                foreignKeyName: fk_cardfavorite_ref_user_id
                initiallyDeferred: false
                nullable: false
                references: core_user(id)
              name: owner_id
              type: int
          tableName: report_cardfavorite
      - addUniqueConstraint:
          columnNames: card_id, owner_id
          constraintName: idx_unique_cardfavorite_card_id_owner_id
          tableName: report_cardfavorite
      - createIndex:
          columns:
          - column:
              name: card_id
          indexName: idx_cardfavorite_card_id
          tableName: report_cardfavorite
      - createIndex:
          columns:
          - column:
              name: owner_id
          indexName: idx_cardfavorite_owner_id
          tableName: report_cardfavorite
      - createTable:
          columns:
          - column:
              autoIncrement: true
              constraints:
                nullable: false
                primaryKey: true
              name: id
              type: int
          - column:
              constraints:
                nullable: false
              name: created_at
              type: DATETIME
          - column:
              constraints:
                nullable: false
              name: updated_at
              type: DATETIME
          - column:
              constraints:
                nullable: false
              name: name
              type: varchar(254)
          - column:
              name: description
              type: text
          - column:
              constraints:
                nullable: false
              name: public_perms
              type: int
          - column:
              constraints:
                deferrable: false
                foreignKeyName: fk_dashboard_ref_user_id
                initiallyDeferred: false
                nullable: false
                references: core_user(id)
              name: creator_id
              type: int
          - column:
              constraints:
                deferrable: false
                foreignKeyName: fk_dashboard_ref_organization_id
                initiallyDeferred: false
                nullable: false
                references: core_organization(id)
              name: organization_id
              type: int
          tableName: report_dashboard
      - createIndex:
          columns:
          - column:
              name: creator_id
          indexName: idx_dashboard_creator_id
          tableName: report_dashboard
      - createIndex:
          columns:
          - column:
              name: organization_id
          indexName: idx_dashboard_organization_id
          tableName: report_dashboard
      - createTable:
          columns:
          - column:
              autoIncrement: true
              constraints:
                nullable: false
                primaryKey: true
              name: id
              type: int
          - column:
              constraints:
                nullable: false
              name: created_at
              type: DATETIME
          - column:
              constraints:
                nullable: false
              name: updated_at
              type: DATETIME
          - column:
              constraints:
                nullable: false
              name: sizeX
              type: int
          - column:
              constraints:
                nullable: false
              name: sizeY
              type: int
          - column:
              name: row
              type: int
          - column:
              name: col
              type: int
          - column:
              constraints:
                deferrable: false
                foreignKeyName: fk_dashboardcard_ref_card_id
                initiallyDeferred: false
                nullable: false
                references: report_card(id)
              name: card_id
              type: int
          - column:
              constraints:
                deferrable: false
                foreignKeyName: fk_dashboardcard_ref_dashboard_id
                initiallyDeferred: false
                nullable: false
                references: report_dashboard(id)
              name: dashboard_id
              type: int
          tableName: report_dashboardcard
      - createIndex:
          columns:
          - column:
              name: card_id
          indexName: idx_dashboardcard_card_id
          tableName: report_dashboardcard
      - createIndex:
          columns:
          - column:
              name: dashboard_id
          indexName: idx_dashboardcard_dashboard_id
          tableName: report_dashboardcard
      - createTable:
          columns:
          - column:
              autoIncrement: true
              constraints:
                nullable: false
                primaryKey: true
              name: id
              type: int
          - column:
              constraints:
                deferrable: false
                foreignKeyName: fk_dashboardsubscription_ref_dashboard_id
                initiallyDeferred: false
                nullable: false
                references: report_dashboard(id)
              name: dashboard_id
              type: int
          - column:
              constraints:
                deferrable: false
                foreignKeyName: fk_dashboardsubscription_ref_user_id
                initiallyDeferred: false
                nullable: false
                references: core_user(id)
              name: user_id
              type: int
          tableName: report_dashboardsubscription
      - addUniqueConstraint:
          columnNames: dashboard_id, user_id
          constraintName: idx_uniq_dashsubscrip_dashboard_id_user_id
          tableName: report_dashboardsubscription
      - createIndex:
          columns:
          - column:
              name: dashboard_id
          indexName: idx_dashboardsubscription_dashboard_id
          tableName: report_dashboardsubscription
      - createIndex:
          columns:
          - column:
              name: user_id
          indexName: idx_dashboardsubscription_user_id
          tableName: report_dashboardsubscription
      - createTable:
          columns:
          - column:
              autoIncrement: true
              constraints:
                nullable: false
                primaryKey: true
              name: id
              type: int
          - column:
              constraints:
                nullable: false
              name: created_at
              type: DATETIME
          - column:
              constraints:
                nullable: false
              name: updated_at
              type: DATETIME
          - column:
              constraints:
                nullable: false
              name: name
              type: varchar(254)
          - column:
              name: description
              type: text
          - column:
              constraints:
                nullable: false
              name: public_perms
              type: int
          - column:
              constraints:
                nullable: false
              name: mode
              type: int
          - column:
              constraints:
                nullable: false
              name: version
              type: int
          - column:
              constraints:
                nullable: false
              name: dataset_query
              type: text
          - column:
              name: email_addresses
              type: text
          - column:
              constraints:
                deferrable: false
                foreignKeyName: fk_emailreport_ref_user_id
                initiallyDeferred: false
                nullable: false
                references: core_user(id)
              name: creator_id
              type: int
          - column:
              constraints:
                deferrable: false
                foreignKeyName: fk_emailreport_ref_organization_id
                initiallyDeferred: false
                nullable: false
                references: core_organization(id)
              name: organization_id
              type: int
          - column:
              constraints:
                nullable: false
              name: schedule
              type: text
          tableName: report_emailreport
      - createIndex:
          columns:
          - column:
              name: creator_id
          indexName: idx_emailreport_creator_id
          tableName: report_emailreport
      - createIndex:
          columns:
          - column:
              name: organization_id
          indexName: idx_emailreport_organization_id
          tableName: report_emailreport
      - createTable:
          columns:
          - column:
              autoIncrement: true
              constraints:
                nullable: false
                primaryKey: true
              name: id
              type: int
          - column:
              constraints:
                deferrable: false
                foreignKeyName: fk_emailreport_recipients_ref_emailreport_id
                initiallyDeferred: false
                nullable: false
                references: report_emailreport(id)
              name: emailreport_id
              type: int
          - column:
              constraints:
                deferrable: false
                foreignKeyName: fk_emailreport_recipients_ref_user_id
                initiallyDeferred: false
                nullable: false
                references: core_user(id)
              name: user_id
              type: int
          tableName: report_emailreport_recipients
      - addUniqueConstraint:
          columnNames: emailreport_id, user_id
          constraintName: idx_uniq_emailreportrecip_emailreport_id_user_id
          tableName: report_emailreport_recipients
      - createIndex:
          columns:
          - column:
              name: emailreport_id
          indexName: idx_emailreport_recipients_emailreport_id
          tableName: report_emailreport_recipients
      - createIndex:
          columns:
          - column:
              name: user_id
          indexName: idx_emailreport_recipients_user_id
          tableName: report_emailreport_recipients
      - createTable:
          columns:
          - column:
              autoIncrement: true
              constraints:
                nullable: false
                primaryKey: true
              name: id
              type: int
          - column:
              constraints:
                nullable: false
              name: details
              type: text
          - column:
              constraints:
                nullable: false
              name: status
              type: varchar(254)
          - column:
              constraints:
                nullable: false
              name: created_at
              type: DATETIME
          - column:
              name: started_at
              type: DATETIME
          - column:
              name: finished_at
              type: DATETIME
          - column:
              constraints:
                nullable: false
              name: error
              type: text
          - column:
              constraints:
                nullable: false
              name: sent_email
              type: text
          - column:
              constraints:
                deferrable: false
                foreignKeyName: fk_emailreportexecutions_ref_organization_id
                initiallyDeferred: false
                nullable: false
                references: core_organization(id)
              name: organization_id
              type: int
          - column:
              constraints:
                deferrable: false
                foreignKeyName: fk_emailreportexecutions_ref_report_id
                initiallyDeferred: false
                nullable: true
                references: report_emailreport(id)
              name: report_id
              type: int
          tableName: report_emailreportexecutions
      - createIndex:
          columns:
          - column:
              name: organization_id
          indexName: idx_emailreportexecutions_organization_id
          tableName: report_emailreportexecutions
      - createIndex:
          columns:
          - column:
              name: report_id
          indexName: idx_emailreportexecutions_report_id
          tableName: report_emailreportexecutions
      - createTable:
          columns:
          - column:
              autoIncrement: true
              constraints:
                nullable: false
                primaryKey: true
              name: id
              type: int
          - column:
              constraints:
                nullable: false
              name: created_at
              type: DATETIME
          - column:
              constraints:
                nullable: false
              name: updated_at
              type: DATETIME
          - column:
              constraints:
                nullable: false
              name: start
              type: DATETIME
          - column:
              constraints:
                nullable: false
              name: end
              type: DATETIME
          - column:
              name: title
              type: TEXT
          - column:
              constraints:
                nullable: false
              name: body
              type: TEXT
          - column:
              constraints:
                nullable: false
              name: annotation_type
              type: int
          - column:
              constraints:
                nullable: false
              name: edit_count
              type: int
          - column:
              constraints:
                nullable: false
              name: object_type_id
              type: int
          - column:
              constraints:
                nullable: false
              name: object_id
              type: int
          - column:
              constraints:
                deferrable: false
                foreignKeyName: fk_annotation_ref_user_id
                initiallyDeferred: false
                nullable: false
                references: core_user(id)
              name: author_id
              type: int
          - column:
              constraints:
                deferrable: false
                foreignKeyName: fk_annotation_ref_organization_id
                initiallyDeferred: false
                nullable: false
                references: core_organization(id)
              name: organization_id
              type: int
          tableName: annotation_annotation
      - createIndex:
          columns:
          - column:
              name: author_id
          indexName: idx_annotation_author_id
          tableName: annotation_annotation
      - createIndex:
          columns:
          - column:
              name: organization_id
          indexName: idx_annotation_organization_id
          tableName: annotation_annotation
      - createIndex:
          columns:
          - column:
              name: object_type_id
          indexName: idx_annotation_object_type_id
          tableName: annotation_annotation
      - createIndex:
          columns:
          - column:
              name: object_id
          indexName: idx_annotation_object_id
          tableName: annotation_annotation
      - modifySql:
          dbms: postgresql
          replace:
            replace: WITHOUT
            with: WITH
  - changeSet:
      id: '2'
      author: agilliland
      changes:
      - createTable:
          columns:
          - column:
              constraints:
                nullable: false
                primaryKey: true
              name: id
              type: varchar(254)
          - column:
              constraints:
                deferrable: false
                foreignKeyName: fk_session_ref_user_id
                initiallyDeferred: false
                nullable: false
                references: core_user(id)
              name: user_id
              type: int
          - column:
              constraints:
                nullable: false
              name: created_at
              type: DATETIME
          tableName: core_session
      - modifySql:
          dbms: postgresql
          replace:
            replace: WITHOUT
            with: WITH
  - changeSet:
      id: '4'
      author: cammsaul
      changes:
      - createTable:
          columns:
          - column:
              constraints:
                nullable: false
                primaryKey: true
              name: key
              type: varchar(254)
          - column:
              constraints:
                nullable: false
              name: value
              type: varchar(254)
          tableName: setting
  - changeSet:
      id: '5'
      author: agilliland
      changes:
      - addColumn:
          columns:
          - column:
              name: report_timezone
              type: varchar(254)
          tableName: core_organization
  - changeSet:
      id: '6'
      author: agilliland
      changes:
      - dropNotNullConstraint:
          columnDataType: int
          columnName: organization_id
          tableName: metabase_database
      - dropForeignKeyConstraint:
          baseTableName: metabase_database
          constraintName: fk_database_ref_organization_id
      - dropNotNullConstraint:
          columnDataType: int
          columnName: organization_id
          tableName: report_card
      - dropForeignKeyConstraint:
          baseTableName: report_card
          constraintName: fk_card_ref_organization_id
      - dropNotNullConstraint:
          columnDataType: int
          columnName: organization_id
          tableName: report_dashboard
      - dropForeignKeyConstraint:
          baseTableName: report_dashboard
          constraintName: fk_dashboard_ref_organization_id
      - dropNotNullConstraint:
          columnDataType: int
          columnName: organization_id
          tableName: report_emailreport
      - dropForeignKeyConstraint:
          baseTableName: report_emailreport
          constraintName: fk_emailreport_ref_organization_id
      - dropNotNullConstraint:
          columnDataType: int
          columnName: organization_id
          tableName: report_emailreportexecutions
      - dropForeignKeyConstraint:
          baseTableName: report_emailreportexecutions
          constraintName: fk_emailreportexecutions_ref_organization_id
      - dropNotNullConstraint:
          columnDataType: int
          columnName: organization_id
          tableName: annotation_annotation
      - dropForeignKeyConstraint:
          baseTableName: annotation_annotation
          constraintName: fk_annotation_ref_organization_id
  - changeSet:
      id: '7'
      author: cammsaul
      changes:
      - addColumn:
          columns:
          - column:
              constraints:
                foreignKeyName: fk_field_parent_ref_field_id
                nullable: true
                references: metabase_field(id)
              name: parent_id
              type: int
          tableName: metabase_field
  - changeSet:
      id: '8'
      author: tlrobinson
      changes:
      - addColumn:
          columns:
          - column:
              name: display_name
              type: varchar(254)
          tableName: metabase_table
      - addColumn:
          columns:
          - column:
              name: display_name
              type: varchar(254)
          tableName: metabase_field
  - changeSet:
      id: '9'
      author: tlrobinson
      changes:
      - addColumn:
          columns:
          - column:
              name: visibility_type
              type: varchar(254)
          tableName: metabase_table
  - changeSet:
      id: 10
      author: cammsaul
      changes:
        - createTable:
            tableName: revision
            columns:
              - column:
                  name: id
                  type: int
                  autoIncrement: true
                  constraints:
                    primaryKey: true
                    nullable: false
              - column:
                  name: model
                  type: varchar(16)
                  constraints:
                    nullable: false
              - column:
                  name: model_id
                  type: int
                  constraints:
                    nullable: false
              - column:
                  name: user_id
                  type: int
                  constraints:
                    nullable: false
                    references: core_user(id)
                    foreignKeyName: fk_revision_ref_user_id
                    deferrable: false
                    initiallyDeferred: false
              - column:
                  name: timestamp
                  type: DATETIME
                  constraints:
                    nullable: false
              - column:
                  name: object
                  type: varchar
                  constraints:
                    nullable: false
              - column:
                  name: is_reversion
                  type: boolean
                  defaultValueBoolean: false
                  constraints:
                    nullable: false
        - createIndex:
            tableName: revision
            indexName: idx_revision_model_model_id
            columns:
              column:
                name: model
              column:
                name: model_id
        - modifySql:
            dbms: postgresql
            replace:
              replace: WITHOUT
              with: WITH
        - modifySql:
            dbms: mysql
            replace:
              replace: object VARCHAR
              with: object TEXT
  - changeSet:
      id: 11
      author: agilliland
      changes:
        - sql:
            sql: update report_dashboard set public_perms = 2 where public_perms = 1
  - changeSet:
      id: 12
      author: agilliland
      changes:
        - addColumn:
            tableName: report_card
            columns:
              - column:
                  name: database_id
                  type: int
                  constraints:
                    nullable: true
                    references: metabase_database(id)
                    foreignKeyName: fk_report_card_ref_database_id
                    deferrable: false
                    initiallyDeferred: false
              - column:
                  name: table_id
                  type: int
                  constraints:
                    nullable: true
                    references: metabase_table(id)
                    foreignKeyName: fk_report_card_ref_table_id
                    deferrable: false
                    initiallyDeferred: false
              - column:
                  name: query_type
                  type: varchar(16)
                  constraints:
                    nullable: true
  - changeSet:
      id: 13
      author: agilliland
      changes:
        - createTable:
            tableName: activity
            columns:
              - column:
                  name: id
                  type: int
                  autoIncrement: true
                  constraints:
                    primaryKey: true
                    nullable: false
              - column:
                  name: topic
                  type: varchar(32)
                  constraints:
                    nullable: false
              - column:
                  name: timestamp
                  type: DATETIME
                  constraints:
                    nullable: false
              - column:
                  name: user_id
                  type: int
                  constraints:
                    nullable: true
                    references: core_user(id)
                    foreignKeyName: fk_activity_ref_user_id
                    deferrable: false
                    initiallyDeferred: false
              - column:
                  name: model
                  type: varchar(16)
                  constraints:
                    nullable: true
              - column:
                  name: model_id
                  type: int
                  constraints:
                    nullable: true
              - column:
                  name: database_id
                  type: int
                  constraints:
                    nullable: true
              - column:
                  name: table_id
                  type: int
                  constraints:
                    nullable: true
              - column:
                  name: custom_id
                  type: varchar(48)
                  constraints:
                    nullable: true
              - column:
                  name: details
                  type: varchar
                  constraints:
                    nullable: false
        - createIndex:
            tableName: activity
            indexName: idx_activity_timestamp
            columns:
              column:
                name: timestamp
        - createIndex:
            tableName: activity
            indexName: idx_activity_user_id
            columns:
              column:
                name: user_id
        - createIndex:
            tableName: activity
            indexName: idx_activity_custom_id
            columns:
              column:
                name: custom_id
        - modifySql:
            dbms: postgresql
            replace:
              replace: WITHOUT
              with: WITH
        - modifySql:
            dbms: mysql
            replace:
              replace: details VARCHAR
              with: details TEXT
  - changeSet:
      id: 14
      author: agilliland
      changes:
        - createTable:
            tableName: view_log
            columns:
              - column:
                  name: id
                  type: int
                  autoIncrement: true
                  constraints:
                    primaryKey: true
                    nullable: false
              - column:
                  name: user_id
                  type: int
                  constraints:
                    nullable: true
                    references: core_user(id)
                    foreignKeyName: fk_view_log_ref_user_id
                    deferrable: false
                    initiallyDeferred: false
              - column:
                  name: model
                  type: varchar(16)
                  constraints:
                    nullable: false
              - column:
                  name: model_id
                  type: int
                  constraints:
                    nullable: false
              - column:
                  name: timestamp
                  type: DATETIME
                  constraints:
                    nullable: false
        - createIndex:
            tableName: view_log
            indexName: idx_view_log_user_id
            columns:
              column:
                name: user_id
        - createIndex:
            tableName: view_log
            indexName: idx_view_log_timestamp
            columns:
              column:
                name: model_id
        - modifySql:
            dbms: postgresql
            replace:
              replace: WITHOUT
              with: WITH
  - changeSet:
      id: 15
      author: agilliland
      changes:
        - addColumn:
            tableName: revision
            columns:
              - column:
                  name: is_creation
                  type: boolean
                  defaultValueBoolean: false
                  constraints:
                    nullable: false
  - changeSet:
      id: 16
      author: agilliland
      changes:
        - dropNotNullConstraint:
            tableName: core_user
            columnName: last_login
            columnDataType: DATETIME
        - modifySql:
            dbms: postgresql
            replace:
              replace: WITHOUT
              with: WITH
  - changeSet:
      id: 17
      author: agilliland
      changes:
        - addColumn:
            tableName: metabase_database
            columns:
              - column:
                  name: is_sample
                  type: boolean
                  defaultValueBoolean: false
                  constraints:
                    nullable: false
        - sql:
            sql: update metabase_database set is_sample = true where name = 'Sample Dataset'
  - changeSet:
      id: 18
      author: camsaul
      validCheckSum: 7:07d501a6e52c14691f7f895d137e565f
      validCheckSum: 7:329d897d44ba9893fdafc9ce7e876d73
      changes:
        - createTable:
            tableName: data_migrations
            columns:
              - column:
                  name: id
                  type: VARCHAR(254)
                  constraints:
                    primaryKey: true
                    nullable: false
              - column:
                  name: timestamp
                  type: DATETIME
                  constraints:
                    nullable: false
        - createIndex:
            tableName: data_migrations
            indexName: idx_data_migrations_id
            columns:
              column:
                name: id
  - changeSet:
      id: 19
      author: camsaul
      changes:
        - addColumn:
            tableName: metabase_table
            columns:
              - column:
                  name: schema
                  type: VARCHAR(256)
  - changeSet:
      id: 20
      author: agilliland
      changes:
        - createTable:
            tableName: pulse
            columns:
              - column:
                  name: id
                  type: int
                  autoIncrement: true
                  constraints:
                    primaryKey: true
                    nullable: false
              - column:
                  name: creator_id
                  type: int
                  constraints:
                    nullable: false
                    references: core_user(id)
                    foreignKeyName: fk_pulse_ref_creator_id
                    deferrable: false
                    initiallyDeferred: false
              - column:
                  name: name
                  type: varchar(254)
                  constraints:
                    nullable: false
              - column:
                  name: public_perms
                  type: int
                  constraints:
                    nullable: false
              - column:
                  name: created_at
                  type: DATETIME
                  constraints:
                    nullable: false
              - column:
                  name: updated_at
                  type: DATETIME
                  constraints:
                    nullable: false
        - createIndex:
            tableName: pulse
            indexName: idx_pulse_creator_id
            columns:
              column:
                name: creator_id
        - createTable:
            tableName: pulse_card
            columns:
              - column:
                  name: id
                  type: int
                  autoIncrement: true
                  constraints:
                    primaryKey: true
                    nullable: false
              - column:
                  name: pulse_id
                  type: int
                  constraints:
                    nullable: false
                    references: pulse(id)
                    foreignKeyName: fk_pulse_card_ref_pulse_id
                    deferrable: false
                    initiallyDeferred: false
              - column:
                  name: card_id
                  type: int
                  constraints:
                    nullable: false
                    references: report_card(id)
                    foreignKeyName: fk_pulse_card_ref_card_id
                    deferrable: false
                    initiallyDeferred: false
              - column:
                  name: position
                  type: int
                  constraints:
                    nullable: false
        - createIndex:
            tableName: pulse_card
            indexName: idx_pulse_card_pulse_id
            columns:
              column:
                name: pulse_id
        - createIndex:
            tableName: pulse_card
            indexName: idx_pulse_card_card_id
            columns:
              column:
                name: card_id
        - createTable:
            tableName: pulse_channel
            columns:
              - column:
                  name: id
                  type: int
                  autoIncrement: true
                  constraints:
                    primaryKey: true
                    nullable: false
              - column:
                  name: pulse_id
                  type: int
                  constraints:
                    nullable: false
                    references: pulse(id)
                    foreignKeyName: fk_pulse_channel_ref_pulse_id
                    deferrable: false
                    initiallyDeferred: false
              - column:
                  name: channel_type
                  type: varchar(32)
                  constraints:
                    nullable: false
              - column:
                  name: details
                  type: text
                  constraints:
                    nullable: false
              - column:
                  name: schedule_type
                  type: varchar(32)
                  constraints:
                    nullable: false
              - column:
                  name: schedule_hour
                  type: int
                  constraints:
                    nullable: true
              - column:
                  name: schedule_day
                  type: varchar(64)
                  constraints:
                    nullable: true
              - column:
                  name: created_at
                  type: DATETIME
                  constraints:
                    nullable: false
              - column:
                  name: updated_at
                  type: DATETIME
                  constraints:
                    nullable: false
        - createIndex:
            tableName: pulse_channel
            indexName: idx_pulse_channel_pulse_id
            columns:
              column:
                name: pulse_id
        - createIndex:
            tableName: pulse_channel
            indexName: idx_pulse_channel_schedule_type
            columns:
              column:
                name: schedule_type
        - createTable:
            tableName: pulse_channel_recipient
            columns:
              - column:
                  name: id
                  type: int
                  autoIncrement: true
                  constraints:
                    primaryKey: true
                    nullable: false
              - column:
                  name: pulse_channel_id
                  type: int
                  constraints:
                    nullable: false
                    references: pulse_channel(id)
                    foreignKeyName: fk_pulse_channel_recipient_ref_pulse_channel_id
                    deferrable: false
                    initiallyDeferred: false
              - column:
                  name: user_id
                  type: int
                  constraints:
                    nullable: false
                    references: core_user(id)
                    foreignKeyName: fk_pulse_channel_recipient_ref_user_id
                    deferrable: false
                    initiallyDeferred: false
        - modifySql:
            dbms: postgresql
            replace:
              replace: WITHOUT
              with: WITH
  - changeSet:
      id: 21
      author: agilliland
      changes:
        - createTable:
            tableName: segment
            columns:
              - column:
                  name: id
                  type: int
                  autoIncrement: true
                  constraints:
                    primaryKey: true
                    nullable: false
              - column:
                  name: table_id
                  type: int
                  constraints:
                    nullable: false
                    references: metabase_table(id)
                    foreignKeyName: fk_segment_ref_table_id
                    deferrable: false
                    initiallyDeferred: false
              - column:
                  name: creator_id
                  type: int
                  constraints:
                    nullable: false
                    references: core_user(id)
                    foreignKeyName: fk_segment_ref_creator_id
                    deferrable: false
                    initiallyDeferred: false
              - column:
                  name: name
                  type: varchar(254)
                  constraints:
                    nullable: false
              - column:
                  name: description
                  type: text
                  constraints:
                    nullable: true
              - column:
                  name: is_active
                  type: boolean
                  defaultValueBoolean: true
                  constraints:
                    nullable: false
              - column:
                  name: definition
                  type: text
                  constraints:
                    nullable: false
              - column:
                  name: created_at
                  type: DATETIME
                  constraints:
                    nullable: false
              - column:
                  name: updated_at
                  type: DATETIME
                  constraints:
                    nullable: false
        - createIndex:
            tableName: segment
            indexName: idx_segment_creator_id
            columns:
              column:
                name: creator_id
        - createIndex:
            tableName: segment
            indexName: idx_segment_table_id
            columns:
              column:
                name: table_id
        - modifySql:
            dbms: postgresql
            replace:
              replace: WITHOUT
              with: WITH
  - changeSet:
      id: 22
      author: agilliland
      changes:
        - addColumn:
            tableName: revision
            columns:
              - column:
                  name: message
                  type: text
                  constraints:
                    nullable: true
  - changeSet:
      id: 23
      author: agilliland
      changes:
        - modifyDataType:
            tableName: metabase_table
            columnName: rows
            newDataType: BIGINT
  - changeSet:
      id: 24
      author: agilliland
      changes:
        - createTable:
            tableName: dependency
            columns:
              - column:
                  name: id
                  type: int
                  autoIncrement: true
                  constraints:
                    primaryKey: true
                    nullable: false
              - column:
                  name: model
                  type: varchar(32)
                  constraints:
                    nullable: false
              - column:
                  name: model_id
                  type: int
                  constraints:
                    nullable: false
              - column:
                  name: dependent_on_model
                  type: varchar(32)
                  constraints:
                    nullable: false
              - column:
                  name: dependent_on_id
                  type: int
                  constraints:
                    nullable: false
              - column:
                  name: created_at
                  type: DATETIME
                  constraints:
                    nullable: false
        - createIndex:
            tableName: dependency
            indexName: idx_dependency_model
            columns:
              column:
                name: model
        - createIndex:
            tableName: dependency
            indexName: idx_dependency_model_id
            columns:
              column:
                name: model_id
        - createIndex:
            tableName: dependency
            indexName: idx_dependency_dependent_on_model
            columns:
              column:
                name: dependent_on_model
        - createIndex:
            tableName: dependency
            indexName: idx_dependency_dependent_on_id
            columns:
              column:
                name: dependent_on_id
        - modifySql:
            dbms: postgresql
            replace:
              replace: WITHOUT
              with: WITH
  - changeSet:
      id: 25
      author: agilliland
      changes:
        - createTable:
            tableName: metric
            columns:
              - column:
                  name: id
                  type: int
                  autoIncrement: true
                  constraints:
                    primaryKey: true
                    nullable: false
              - column:
                  name: table_id
                  type: int
                  constraints:
                    nullable: false
                    references: metabase_table(id)
                    foreignKeyName: fk_metric_ref_table_id
                    deferrable: false
                    initiallyDeferred: false
              - column:
                  name: creator_id
                  type: int
                  constraints:
                    nullable: false
                    references: core_user(id)
                    foreignKeyName: fk_metric_ref_creator_id
                    deferrable: false
                    initiallyDeferred: false
              - column:
                  name: name
                  type: varchar(254)
                  constraints:
                    nullable: false
              - column:
                  name: description
                  type: text
                  constraints:
                    nullable: true
              - column:
                  name: is_active
                  type: boolean
                  defaultValueBoolean: true
                  constraints:
                    nullable: false
              - column:
                  name: definition
                  type: text
                  constraints:
                    nullable: false
              - column:
                  name: created_at
                  type: DATETIME
                  constraints:
                    nullable: false
              - column:
                  name: updated_at
                  type: DATETIME
                  constraints:
                    nullable: false
        - createIndex:
            tableName: metric
            indexName: idx_metric_creator_id
            columns:
              column:
                name: creator_id
        - createIndex:
            tableName: metric
            indexName: idx_metric_table_id
            columns:
              column:
                name: table_id
        - modifySql:
            dbms: postgresql
            replace:
              replace: WITHOUT
              with: WITH
  - changeSet:
      id: 26
      author: agilliland
      changes:
        - addColumn:
            tableName: metabase_database
            columns:
              - column:
                  name: is_full_sync
                  type: boolean
                  defaultValueBoolean: true
                  constraints:
                    nullable: false
        - sql:
            sql: update metabase_database set is_full_sync = true
  - changeSet:
      id: 27
      author: agilliland
      changes:
        - createTable:
            tableName: dashboardcard_series
            columns:
              - column:
                  name: id
                  type: int
                  autoIncrement: true
                  constraints:
                    primaryKey: true
                    nullable: false
              - column:
                  name: dashboardcard_id
                  type: int
                  constraints:
                    nullable: false
                    references: report_dashboardcard(id)
                    foreignKeyName: fk_dashboardcard_series_ref_dashboardcard_id
                    deferrable: false
                    initiallyDeferred: false
              - column:
                  name: card_id
                  type: int
                  constraints:
                    nullable: false
                    references: report_card(id)
                    foreignKeyName: fk_dashboardcard_series_ref_card_id
                    deferrable: false
                    initiallyDeferred: false
              - column:
                  name: position
                  type: int
                  constraints:
                    nullable: false
        - createIndex:
            tableName: dashboardcard_series
            indexName: idx_dashboardcard_series_dashboardcard_id
            columns:
              column:
                name: dashboardcard_id
        - createIndex:
            tableName: dashboardcard_series
            indexName: idx_dashboardcard_series_card_id
            columns:
              column:
                name: card_id
        - modifySql:
            dbms: postgresql
            replace:
              replace: WITHOUT
              with: WITH
  - changeSet:
      id: 28
      author: agilliland
      changes:
        - addColumn:
            tableName: core_user
            columns:
              - column:
                  name: is_qbnewb
                  type: boolean
                  defaultValueBoolean: true
                  constraints:
                    nullable: false
  - changeSet:
      id: 29
      author: agilliland
      changes:
        - addColumn:
            tableName: pulse_channel
            columns:
              - column:
                  name: schedule_frame
                  type: varchar(32)
                  constraints:
                    nullable: true
  - changeSet:
      id: 30
      author: agilliland
      changes:
        - addColumn:
            tableName: metabase_field
            columns:
              - column:
                  name: visibility_type
                  type: varchar(32)
                  constraints:
                    nullable: true
                    deferrable: false
                    initiallyDeferred: false
        - addNotNullConstraint:
            columnDataType: varchar(32)
            columnName: visibility_type
            defaultNullValue: unset
            tableName: metabase_field
  - changeSet:
      id: 31
      author: agilliland
      changes:
        - addColumn:
            tableName: metabase_field
            columns:
              - column:
                  name: fk_target_field_id
                  type: int
                  constraints:
                    nullable: true
                    deferrable: false
                    initiallyDeferred: false
  - changeSet:
      id: 32
      author: camsaul
      changes:
        ######################################## label table ########################################
        - createTable:
            tableName: label
            columns:
              - column:
                  name: id
                  type: int
                  autoIncrement: true
                  constraints:
                    primaryKey: true
                    nullable: false
              - column:
                  name: name
                  type: VARCHAR(254)
                  constraints:
                    nullable: false
              - column:
                  name: slug
                  type: VARCHAR(254)
                  constraints:
                    nullable: false
                    unique: true
              - column:
                  name: icon
                  type: VARCHAR(128)
        - createIndex:
            tableName: label
            indexName: idx_label_slug
            columns:
              column:
                name: slug
        ######################################## card_label table ########################################
        - createTable:
            tableName: card_label
            columns:
              - column:
                  name: id
                  type: int
                  autoIncrement: true
                  constraints:
                    primaryKey: true
                    nullable: false
              - column:
                  name: card_id
                  type: int
                  constraints:
                    nullable: false
                    references: report_card(id)
                    foreignKeyName: fk_card_label_ref_card_id
                    deferrable: false
                    initiallyDeferred: false
              - column:
                  name: label_id
                  type: int
                  constraints:
                    nullable: false
                    references: label(id)
                    foreignKeyName: fk_card_label_ref_label_id
                    deferrable: false
                    initiallyDeferred: false
        - addUniqueConstraint:
            tableName: card_label
            columnNames: card_id, label_id
            constraintName: unique_card_label_card_id_label_id
        - createIndex:
            tableName: card_label
            indexName: idx_card_label_card_id
            columns:
              column:
                name: card_id
        - createIndex:
            tableName: card_label
            indexName: idx_card_label_label_id
            columns:
              column:
                name: label_id
        ######################################## add archived column to report_card ########################################
        - addColumn:
            tableName: report_card
            columns:
              - column:
                  name: archived
                  type: boolean
                  defaultValueBoolean: false
                  constraints:
                    nullable: false
  - changeSet:
      id: 32
      author: agilliland
      changes:
        - createTable:
            tableName: raw_table
            columns:
              - column:
                  name: id
                  type: int
                  autoIncrement: true
                  constraints:
                    primaryKey: true
                    nullable: false
              - column:
                  name: database_id
                  type: int
                  constraints:
                    nullable: false
                    references: metabase_database(id)
                    foreignKeyName: fk_rawtable_ref_database
                    deferrable: false
                    initiallyDeferred: false
              - column:
                  name: active
                  type: boolean
                  constraints:
                    nullable: false
              - column:
                  name: schema
                  type: varchar(255)
                  constraints:
                    nullable: true
              - column:
                  name: name
                  type: varchar(255)
                  constraints:
                    nullable: false
              - column:
                  name: details
                  type: text
                  constraints:
                    nullable: false
              - column:
                  name: created_at
                  type: DATETIME
                  constraints:
                    nullable: false
              - column:
                  name: updated_at
                  type: DATETIME
                  constraints:
                    nullable: false
        - createIndex:
            tableName: raw_table
            indexName: idx_rawtable_database_id
            columns:
              column:
                name: database_id
        - addUniqueConstraint:
            tableName: raw_table
            columnNames: database_id, schema, name
            constraintName: uniq_raw_table_db_schema_name
        - createTable:
            tableName: raw_column
            columns:
              - column:
                  name: id
                  type: int
                  autoIncrement: true
                  constraints:
                    primaryKey: true
                    nullable: false
              - column:
                  name: raw_table_id
                  type: int
                  constraints:
                    nullable: false
                    references: raw_table(id)
                    foreignKeyName: fk_rawcolumn_tableid_ref_rawtable
                    deferrable: false
                    initiallyDeferred: false
              - column:
                  name: active
                  type: boolean
                  constraints:
                    nullable: false
              - column:
                  name: name
                  type: varchar(255)
                  constraints:
                    nullable: false
              - column:
                  name: column_type
                  type: varchar(128)
                  constraints:
                    nullable: true
              - column:
                  name: is_pk
                  type: boolean
                  constraints:
                    nullable: false
              - column:
                  name: fk_target_column_id
                  type: int
                  constraints:
                    nullable: true
                    references: raw_column(id)
                    foreignKeyName: fk_rawcolumn_fktarget_ref_rawcolumn
                    deferrable: false
                    initiallyDeferred: false
              - column:
                  name: details
                  type: text
                  constraints:
                    nullable: false
              - column:
                  name: created_at
                  type: DATETIME
                  constraints:
                    nullable: false
              - column:
                  name: updated_at
                  type: DATETIME
                  constraints:
                    nullable: false
        - createIndex:
            tableName: raw_column
            indexName: idx_rawcolumn_raw_table_id
            columns:
              column:
                name: raw_table_id
        - addUniqueConstraint:
            tableName: raw_column
            columnNames: raw_table_id, name
            constraintName: uniq_raw_column_table_name
        - addColumn:
            tableName: metabase_table
            columns:
              - column:
                  name: raw_table_id
                  type: int
                  constraints:
                    nullable: true
                    deferrable: false
                    initiallyDeferred: false
        - addColumn:
            tableName: metabase_field
            columns:
              - column:
                  name: raw_column_id
                  type: int
                  constraints:
                    nullable: true
                    deferrable: false
                    initiallyDeferred: false
        - addColumn:
            tableName: metabase_field
            columns:
              - column:
                  name: last_analyzed
                  type: DATETIME
                  constraints:
                    nullable: true
                    deferrable: false
                    initiallyDeferred: false
        - modifySql:
            dbms: postgresql
            replace:
              replace: WITHOUT
              with: WITH
  - changeSet:
      id: 34
      author: tlrobinson
      changes:
        ######################################## add enabled column to pulse_channel ########################################
        - addColumn:
            tableName: pulse_channel
            columns:
              - column:
                  name: enabled
                  type: boolean
                  defaultValueBoolean: true
                  constraints:
                    nullable: false
  - changeSet:
      id: 35
      author: agilliland
      changes:
        - modifyDataType:
            tableName: setting
            columnName: value
            newDataType: TEXT
        - addNotNullContstraint:
            tableName: setting
            columnNames: value
  - changeSet:
      id: 36
      author: agilliland
      changes:
        - addColumn:
            tableName: report_dashboard
            columns:
              - column:
                  name: parameters
                  type: text
                  constraints:
                    nullable: true
                    deferrable: false
                    initiallyDeferred: false
        - addNotNullConstraint:
            columnDataType: text
            columnName: parameters
            defaultNullValue: '[]'
            tableName: report_dashboard
        - addColumn:
            tableName: report_dashboardcard
            columns:
              - column:
                  name: parameter_mappings
                  type: text
                  constraints:
                    nullable: true
                    deferrable: false
                    initiallyDeferred: false
        - addNotNullConstraint:
            columnDataType: text
            columnName: parameter_mappings
            defaultNullValue: '[]'
            tableName: report_dashboardcard
  - changeSet:
      id: 37
      author: tlrobinson
      changes:
        - addColumn:
            tableName: query_queryexecution
            columns:
              - column:
                  name: query_hash
                  type: int
                  constraints:
                    nullable: true
        - addNotNullConstraint:
            tableName: query_queryexecution
            columnName: query_hash
            columnDataType: int
            defaultNullValue: 0
        - createIndex:
            tableName: query_queryexecution
            indexName: idx_query_queryexecution_query_hash
            columns:
              column:
                name: query_hash
        - createIndex:
            tableName: query_queryexecution
            indexName: idx_query_queryexecution_started_at
            columns:
              column:
                name: started_at
  - changeSet:
      id: 38
      author: camsaul
      changes:
        ######################################## Add "points_of_interest" metadata column to various models ########################################
        - addColumn:
            tableName: metabase_database
            columns:
              - column:
                  name: points_of_interest
                  type: text
        - addColumn:
            tableName: metabase_table
            columns:
              - column:
                  name: points_of_interest
                  type: text
        - addColumn:
            tableName: metabase_field
            columns:
              - column:
                  name: points_of_interest
                  type: text
        - addColumn:
            tableName: report_dashboard
            columns:
              - column:
                  name: points_of_interest
                  type: text
        - addColumn:
            tableName: metric
            columns:
              - column:
                  name: points_of_interest
                  type: text
        - addColumn:
            tableName: segment
            columns:
              - column:
                  name: points_of_interest
                  type: text
        ######################################## Add "caveats" metadata column to various models ########################################
        - addColumn:
            tableName: metabase_database
            columns:
              - column:
                  name: caveats
                  type: text
        - addColumn:
            tableName: metabase_table
            columns:
              - column:
                  name: caveats
                  type: text
        - addColumn:
            tableName: metabase_field
            columns:
              - column:
                  name: caveats
                  type: text
        - addColumn:
            tableName: report_dashboard
            columns:
              - column:
                  name: caveats
                  type: text
        - addColumn:
            tableName: metric
            columns:
              - column:
                  name: caveats
                  type: text
        - addColumn:
            tableName: segment
            columns:
              - column:
                  name: caveats
                  type: text
        ######################################## Add "how_is_this_calculated" to metric ########################################
        - addColumn:
            tableName: metric
            columns:
              - column:
                  name: how_is_this_calculated
                  type: text
        ######################################## Add "most important dashboard" (0 or 1 dashboards) ########################################
        - addColumn:
            tableName: report_dashboard
            columns:
              - column:
                  name: show_in_getting_started
                  type: boolean
                  defaultValueBoolean: false
                  constraints:
                    nullable: false
        - createIndex:
            tableName: report_dashboard
            indexName: idx_report_dashboard_show_in_getting_started
            columns:
              column:
                name: show_in_getting_started
        ######################################## Add "most important metrics" (0+ metrics) ########################################
        - addColumn:
            tableName: metric
            columns:
              - column:
                  name: show_in_getting_started
                  type: boolean
                  defaultValueBoolean: false
                  constraints:
                    nullable: false
        - createIndex:
            tableName: metric
            indexName: idx_metric_show_in_getting_started
            columns:
              column:
                name: show_in_getting_started
        ######################################## Add "most important tables (0+ tables) ########################################
        - addColumn:
            tableName: metabase_table
            columns:
              - column:
                  name: show_in_getting_started
                  type: boolean
                  defaultValueBoolean: false
                  constraints:
                    nullable: false
        - createIndex:
            tableName: metabase_table
            indexName: idx_metabase_table_show_in_getting_started
            columns:
              column:
                name: show_in_getting_started
        ######################################## Add "most important segments" (0+ segments) ########################################
        - addColumn:
            tableName: segment
            columns:
              - column:
                  name: show_in_getting_started
                  type: boolean
                  defaultValueBoolean: false
                  constraints:
                    nullable: false
        - createIndex:
            tableName: segment
            indexName: idx_segment_show_in_getting_started
            columns:
              column:
                name: show_in_getting_started
        ######################################## Add "metric_important_field" table ########################################
        - createTable:
            tableName: metric_important_field
            columns:
              - column:
                  name: id
                  type: int
                  autoIncrement: true
                  constraints:
                    primaryKey: true
                    nullable: false
              - column:
                  name: metric_id
                  type: int
                  constraints:
                    nullable: false
                    references: metric(id)
                    foreignKeyName: fk_metric_important_field_metric_id
              - column:
                  name: field_id
                  type: int
                  constraints:
                    nullable: false
                    references: metabase_field(id)
                    foreignKeyName: fk_metric_important_field_metabase_field_id
        - addUniqueConstraint:
            tableName: metric_important_field
            columnNames: metric_id, field_id
            constraintName: unique_metric_important_field_metric_id_field_id
        - createIndex:
            tableName: metric_important_field
            indexName: idx_metric_important_field_metric_id
            columns:
              column:
                name: metric_id
        - createIndex:
            tableName: metric_important_field
            indexName: idx_metric_important_field_field_id
            columns:
              column:
                name: field_id
  - changeSet:
      id: 39
      author: camsaul
      changes:
        - addColumn:
            tableName: core_user
            columns:
              - column:
                  name: google_auth
                  type: boolean
                  defaultValueBoolean: false
                  constraints:
                    nullable: false
  - changeSet:
      id: 40
      author: camsaul
      changes:
        ############################################################ add PermissionsGroup table ############################################################
        - createTable:
            tableName: permissions_group
            columns:
              - column:
                  name: id
                  type: int
                  autoIncrement: true
                  constraints:
                    primaryKey: true
                    nullable: false
              # TODO - it would be nice to make this a case-insensitive unique constraint / index?
              - column:
                  name: name
                  type: varchar(255)
                  constraints:
                    nullable: false
                    unique: true
                    uniqueConstraintName: unique_permissions_group_name
        - createIndex:
            tableName: permissions_group
            indexName: idx_permissions_group_name
            columns:
              column:
                name: name
        ############################################################ add PermissionsGroupMembership table ############################################################
        - createTable:
            tableName: permissions_group_membership
            columns:
              - column:
                  name: id
                  type: int
                  autoIncrement: true
                  constraints:
                    primaryKey: true
                    nullable: false
              - column:
                  name: user_id
                  type: int
                  constraints:
                    nullable: false
                    references: core_user(id)
                    foreignKeyName: fk_permissions_group_membership_user_id
              - column:
                  name: group_id
                  type: int
                  constraints:
                    nullable: false
                    references: permissions_group(id)
                    foreignKeyName: fk_permissions_group_group_id
        - addUniqueConstraint:
            tableName: permissions_group_membership
            columnNames: user_id, group_id
            constraintName: unique_permissions_group_membership_user_id_group_id
        # for things like all users in a given group
        - createIndex:
            tableName: permissions_group_membership
            indexName: idx_permissions_group_membership_group_id
            columns:
              column:
                name: group_id
        # for things like all groups a user belongs to
        - createIndex:
            tableName: permissions_group_membership
            indexName: idx_permissions_group_membership_user_id
            columns:
              column:
                name: user_id
        # for things like is given user a member of a given group (TODO - not sure we need this)
        - createIndex:
            tableName: permissions_group_membership
            indexName: idx_permissions_group_membership_group_id_user_id
            columns:
              column:
                name: group_id
              column:
                name: user_id
        ############################################################ add Permissions table ############################################################
        - createTable:
            tableName: permissions
            columns:
              - column:
                  name: id
                  type: int
                  autoIncrement: true
                  constraints:
                    primaryKey: true
                    nullable: false
              - column:
                  name: object
                  type: varchar(254)
                  constraints:
                    nullable: false
              - column:
                  name: group_id
                  type: int
                  constraints:
                    nullable: false
                    references: permissions_group(id)
                    foreignKeyName: fk_permissions_group_id
        - createIndex:
            tableName: permissions
            indexName: idx_permissions_group_id
            columns:
              column:
                name: group_id
        - createIndex:
            tableName: permissions
            indexName: idx_permissions_object
            columns:
              column:
                name: object
        - createIndex:
            tableName: permissions
            indexName: idx_permissions_group_id_object
            columns:
              column:
                name: group_id
              column:
                name: object
        - addUniqueConstraint:
            tableName: permissions
            columnNames: group_id, object
        ############################################################ Tweaks to metabase_table ############################################################
        # Modify the length of metabase_table.schema from 256 -> 254
        # It turns out MySQL InnoDB indices have to be 767 bytes or less (at least for older versions of MySQL)
        # and 'utf8' text columns can use up to 3 bytes per character in MySQL -- see http://stackoverflow.com/a/22515986/1198455
        # So 256 * 3 = 768 bytes (too large to index / add unique constraints)
        # Drop this to 254; 254 * 3 = 762, which should give us room to index it along with a 4-byte integer as well if need be
        # Hoping this doesn't break anyone's existing databases. Hopefully there aren't any schemas that are 255 or 256 bytes long out there; any longer
        # and it would have already broke; any shorter and there's not problem.
        # Anyway, better to break it now than to leave it as-is and have and break permissions where the columns have to be 254 characters wide
        - modifyDataType:
            tableName: metabase_table
            columnName: schema
            newDataType: varchar(254)
        # Add index: this is for doing things like getting all the tables that belong to a given schema
        - createIndex:
            tableName: metabase_table
            indexName: idx_metabase_table_db_id_schema
            columns:
              column:
                name: db_id
              column:
                name: schema
  - changeSet:
      id: 41
      author: camsaul
      changes:
        - dropColumn:
            tableName: metabase_field
            columnName: field_type
        - addDefaultValue:
            tableName: metabase_field
            columnName: active
            defaultValueBoolean: true
        - addDefaultValue:
            tableName: metabase_field
            columnName: preview_display
            defaultValueBoolean: true
        - addDefaultValue:
            tableName: metabase_field
            columnName: position
            defaultValueNumeric: 0
        - addDefaultValue:
            tableName: metabase_field
            columnName: visibility_type
            defaultValue: "normal"
  - changeSet:
      id: 42
      author: camsaul
      changes:
        - dropForeignKeyConstraint:
            baseTableName: query_queryexecution
            constraintName: fk_queryexecution_ref_query_id
        - dropColumn:
            tableName: query_queryexecution
            columnName: query_id
        - dropColumn:
            tableName: core_user
            columnName: is_staff
        - dropColumn:
            tableName: metabase_database
            columnName: organization_id
        - dropColumn:
            tableName: report_card
            columnName: organization_id
        - dropColumn:
            tableName: report_dashboard
            columnName: organization_id
        - dropTable:
            tableName: annotation_annotation
        - dropTable:
            tableName: core_permissionsviolation
        - dropTable:
            tableName: core_userorgperm
        - dropTable:
            tableName: core_organization
        - dropTable:
            tableName: metabase_foreignkey
        - dropTable:
            tableName: metabase_tablesegment
        - dropTable:
            tableName: query_query
        - dropTable:
            tableName: report_dashboardsubscription
        - dropTable:
            tableName: report_emailreport_recipients
        - dropTable:
            tableName: report_emailreportexecutions
        - dropTable:
            tableName: report_emailreport
  - changeSet:
      id: 43
      author: camsaul
      validCheckSum: 7:b20750a949504e93efced32877a4488f
      validCheckSum: 7:dbc18c8ca697fc335869f0ed0eb5f4cb
      changes:
        - createTable:
            tableName: permissions_revision
            remarks: 'Used to keep track of changes made to permissions.'
            columns:
              - column:
                  name: id
                  type: int
                  autoIncrement: true
                  constraints:
                    primaryKey: true
                    nullable: false
              - column:
                  name: before
                  type: text
                  remarks: 'Serialized JSON of the permissions before the changes.'
                  constraints:
                    nullable: false
              - column:
                  name: after
                  type: text
                  remarks: 'Serialized JSON of the permissions after the changes.'
                  constraints:
                    nullable: false
              - column:
                  name: user_id
                  type: int
                  remarks: 'The ID of the admin who made this set of changes.'
                  constraints:
                    nullable: false
                    references: core_user(id)
                    foreignKeyName: fk_permissions_revision_user_id
              - column:
                  name: created_at
                  type: datetime
                  remarks: 'The timestamp of when these changes were made.'
                  constraints:
                    nullable: false
              - column:
                  name: remark
                  type: text
                  remarks: 'Optional remarks explaining why these changes were made.'
  - changeSet:
      id: 44
      author: camsaul
      changes:
        - dropColumn:
            tableName: report_card
            columnName: public_perms
        - dropColumn:
            tableName: report_dashboard
            columnName: public_perms
        - dropColumn:
            tableName: pulse
            columnName: public_perms
  - changeSet:
      id: 45
      author: tlrobinson
      changes:
        - addColumn:
            tableName: report_dashboardcard
            columns:
              - column:
                  name: visualization_settings
                  type: text
        - addNotNullConstraint:
            tableName: report_dashboardcard
            columnName: visualization_settings
            columnDataType: text
            defaultNullValue: '{}'
  - changeSet:
      id: 46
      author: camsaul
      changes:
        - addNotNullConstraint:
            tableName: report_dashboardcard
            columnName: row
            columnDataType: integer
            defaultNullValue: 0
        - addNotNullConstraint:
            tableName: report_dashboardcard
            columnName: col
            columnDataType: integer
            defaultNullValue: 0
        - addDefaultValue:
            tableName: report_dashboardcard
            columnName: row
            defaultValueNumeric: 0
        - addDefaultValue:
            tableName: report_dashboardcard
            columnName: col
            defaultValueNumeric: 0
  - changeSet:
      id: 47
      author: camsaul
      changes:
        ######################################## collection table ########################################
        - createTable:
            tableName: collection
            remarks: 'Collections are an optional way to organize Cards and handle permissions for them.'
            columns:
              - column:
                  name: id
                  type: int
                  autoIncrement: true
                  constraints:
                    primaryKey: true
                    nullable: false
              - column:
                  name: name
                  type: text
                  remarks: 'The unique, user-facing name of this Collection.'
                  constraints:
                    nullable: false
              - column:
                  name: slug
                  type: varchar(254)
                  remarks: 'URL-friendly, sluggified, indexed version of name.'
                  constraints:
                    nullable: false
                    unique: true
              - column:
                  name: description
                  type: text
                  remarks: 'Optional description for this Collection.'
              - column:
                  name: color
                  type: char(7)
                  remarks: 'Seven-character hex color for this Collection, including the preceding hash sign.'
                  constraints:
                    nullable: false
              - column:
                  name: archived
                  type: boolean
                  remarks: 'Whether this Collection has been archived and should be hidden from users.'
                  defaultValueBoolean: false
                  constraints:
                    nullable: false
        - createIndex:
            tableName: collection
            indexName: idx_collection_slug
            columns:
              column:
                name: slug
        ######################################## add collection_id to report_card ########################################
        - addColumn:
            tableName: report_card
            columns:
              - column:
                  name: collection_id
                  type: int
                  remarks: 'Optional ID of Collection this Card belongs to.'
                  constraints:
                    references: collection(id)
                    foreignKeyName: fk_card_collection_id
        - createIndex:
            tableName: report_card
            indexName: idx_card_collection_id
            columns:
              column:
                name: collection_id
  - changeSet:
      id: 48
      author: camsaul
      changes:
        - createTable:
            tableName: collection_revision
            remarks: 'Used to keep track of changes made to collections.'
            columns:
              - column:
                  name: id
                  type: int
                  autoIncrement: true
                  constraints:
                    primaryKey: true
                    nullable: false
              - column:
                  name: before
                  type: text
                  remarks: 'Serialized JSON of the collections graph before the changes.'
                  constraints:
                    nullable: false
              - column:
                  name: after
                  type: text
                  remarks: 'Serialized JSON of the collections graph after the changes.'
                  constraints:
                    nullable: false
              - column:
                  name: user_id
                  type: int
                  remarks: 'The ID of the admin who made this set of changes.'
                  constraints:
                    nullable: false
                    references: core_user(id)
                    foreignKeyName: fk_collection_revision_user_id
              - column:
                  name: created_at
                  type: datetime
                  remarks: 'The timestamp of when these changes were made.'
                  constraints:
                    nullable: false
              - column:
                  name: remark
                  type: text
                  remarks: 'Optional remarks explaining why these changes were made.'
  - changeSet:
      id: 49
      author: camsaul
      changes:
        ######################################## Card public_uuid & indices ########################################
        - addColumn:
            tableName: report_card
            columns:
              - column:
                  name: public_uuid
                  type: char(36)
                  remarks: 'Unique UUID used to in publically-accessible links to this Card.'
                  constraints:
                    unique: true
              - column:
                  name: made_public_by_id
                  type: int
                  remarks: 'The ID of the User who first publically shared this Card.'
                  constraints:
                    references: core_user(id)
                    foreignKeyName: fk_card_made_public_by_id
        - createIndex:
            tableName: report_card
            indexName: idx_card_public_uuid
            columns:
              column:
                name: public_uuid
        ######################################## Dashboard public_uuid & indices ########################################
        - addColumn:
            tableName: report_dashboard
            columns:
              - column:
                  name: public_uuid
                  type: char(36)
                  remarks: 'Unique UUID used to in publically-accessible links to this Dashboard.'
                  constraints:
                    unique: true
              - column:
                  name: made_public_by_id
                  type: int
                  remarks: 'The ID of the User who first publically shared this Dashboard.'
                  constraints:
                    references: core_user(id)
                    foreignKeyName: fk_dashboard_made_public_by_id
        - createIndex:
            tableName: report_dashboard
            indexName: idx_dashboard_public_uuid
            columns:
              column:
                name: public_uuid
        ######################################## make query_queryexecution.executor_id nullable ########################################
        - dropNotNullConstraint:
            tableName: query_queryexecution
            columnName: executor_id
            columnDataType: int
  - changeSet:
      id: 50
      author: camsaul
      changes:
        ######################################## new Card columns ########################################
        - addColumn:
            tableName: report_card
            columns:
              - column:
                  name: enable_embedding
                  type: boolean
                  remarks: 'Is this Card allowed to be embedded in different websites (using a signed JWT)?'
                  defaultValueBoolean: false
                  constraints:
                    nullable: false
              - column:
                  name: embedding_params
                  type: text
                  remarks: 'Serialized JSON containing information about required parameters that must be supplied when embedding this Card.'
          ######################################## new Card columns ########################################
        - addColumn:
            tableName: report_dashboard
            columns:
              - column:
                  name: enable_embedding
                  type: boolean
                  remarks: 'Is this Dashboard allowed to be embedded in different websites (using a signed JWT)?'
                  defaultValueBoolean: false
                  constraints:
                    nullable: false
              - column:
                  name: embedding_params
                  type: text
                  remarks: 'Serialized JSON containing information about required parameters that must be supplied when embedding this Dashboard.'
  - changeSet:
      id: 51
      author: camsaul
      changes:
        - createTable:
            tableName: query_execution
            remarks: 'A log of executed queries, used for calculating historic execution times, auditing, and other purposes.'
            columns:
              - column:
                  name: id
                  type: int
                  autoIncrement: true
                  constraints:
                    primaryKey: true
                    nullable: false
              - column:
                  name: hash
                  type: binary(32)
                  remarks: 'The hash of the query dictionary. This is a 256-bit SHA3 hash of the query.'
                  constraints:
                    nullable: false
              - column:
                  name: started_at
                  type: datetime
                  remarks: 'Timestamp of when this query started running.'
                  constraints:
                    nullable: false
              - column:
                  name: running_time
                  type: integer
                  remarks: 'The time, in milliseconds, this query took to complete.'
                  constraints:
                    nullable: false
              - column:
                  name: result_rows
                  type: integer
                  remarks: 'Number of rows in the query results.'
                  constraints:
                    nullable: false
              - column:
                  name: native
                  type: boolean
                  remarks: 'Whether the query was a native query, as opposed to an MBQL one (e.g., created with the GUI).'
                  constraints:
                    nullable: false
              - column:
                  name: context
                  type: varchar(32)
                  remarks: 'Short string specifying how this query was executed, e.g. in a Dashboard or Pulse.'
              - column:
                  name: error
                  type: text
                  remarks: 'Error message returned by failed query, if any.'
              # The following columns are foreign keys, but we don't keep FK constraints on them for a few reasons:
              # - We don't want to keep indexes on these columns since they wouldn't be generally useful and for size and performance reasons
              # - If a related object (e.g. a Dashboard) is deleted, we don't want to delete the related entries in the QueryExecution log.
              #   We could do something like make the constraint ON DELETE SET NULL, but that would require a full table scan to handle;
              #   If the QueryExecution log became tens of millions of rows large it would take a very long time to scan and update records
              - column:
                  name: executor_id
                  type: integer
                  remarks: 'The ID of the User who triggered this query execution, if any.'
              - column:
                  name: card_id
                  type: integer
                  remarks: 'The ID of the Card (Question) associated with this query execution, if any.'
              - column:
                  name: dashboard_id
                  type: integer
                  remarks: 'The ID of the Dashboard associated with this query execution, if any.'
              - column:
                  name: pulse_id
                  type: integer
                  remarks: 'The ID of the Pulse associated with this query execution, if any.'
        # For things like auditing recently executed queries
        - createIndex:
            tableName: query_execution
            indexName: idx_query_execution_started_at
            columns:
              column:
                name: started_at
        # For things like seeing the 10 most recent executions of a certain query
        - createIndex:
            tableName: query_execution
            indexName: idx_query_execution_query_hash_started_at
            columns:
              column:
                name: query_hash
              column:
                name: started_at
  - property:
        name: blob.type
        value: blob
        dbms: mysql,h2
  - property:
      name: blob.type
      value: bytea
      dbms: postgresql
  - changeSet:
      id: 52
      author: camsaul
      changes:
        - createTable:
            tableName: query_cache
            remarks: 'Cached results of queries are stored here when using the DB-based query cache.'
            columns:
              - column:
                  name: query_hash
                  type: binary(32)
                  remarks: 'The hash of the query dictionary. (This is a 256-bit SHA3 hash of the query dict).'
                  constraints:
                    primaryKey: true
                    nullable: false
              - column:
                  name: updated_at
                  type: datetime
                  remarks: 'The timestamp of when these query results were last refreshed.'
                  constraints:
                    nullable: false
              - column:
                  name: results
                  type: ${blob.type}
                  remarks: 'Cached, compressed results of running the query with the given hash.'
                  constraints:
                    nullable: false
        - createIndex:
            tableName: query_cache
            indexName: idx_query_cache_updated_at
            columns:
              column:
                name: updated_at
        - addColumn:
            tableName: report_card
            columns:
              - column:
                  name: cache_ttl
                  type: int
                  remarks: 'The maximum time, in seconds, to return cached results for this Card rather than running a new query.'
  - changeSet:
      id: 53
      author: camsaul
      changes:
        - createTable:
            tableName: query
            remarks: 'Information (such as average execution time) for different queries that have been previously ran.'
            columns:
              - column:
                  name: query_hash
                  type: binary(32)
                  remarks: 'The hash of the query dictionary. (This is a 256-bit SHA3 hash of the query dict.)'
                  constraints:
                    primaryKey: true
                    nullable: false
              - column:
                  name: average_execution_time
                  type: int
                  remarks: 'Average execution time for the query, round to nearest number of milliseconds. This is updated as a rolling average.'
                  constraints:
                    nullable: false
  - changeSet:
      id: 54
      author: tlrobinson
      validCheckSum: '7:695b12a78e897c62c21d41bfb04ab44b'
      validCheckSum: '7:0857800db71a4757e7202aad4eaed48d'
      changes:
        - addColumn:
            tableName: pulse
            columns:
              - column:
                  name: skip_if_empty
                  type: boolean
                  remarks: 'Skip a scheduled Pulse if none of its questions have any results'
                  defaultValueBoolean: false
                  constraints:
                    nullable: false
  - changeSet:
      id: 55
      author: camsaul
      changes:
        - addColumn:
            tableName: report_dashboard
            columns:
              - column:
                  name: archived
                  type: boolean
                  remarks: 'Is this Dashboard archived (effectively treated as deleted?)'
                  defaultValueBoolean: false
                  constraints:
                    nullable: false
              - column:
                  name: position
                  type: integer
                  remarks: 'The position this Dashboard should appear in the Dashboards list, lower-numbered positions appearing before higher numbered ones.'
        - createTable:
            tableName: dashboard_favorite
            remarks: 'Presence of a row here indicates a given User has favorited a given Dashboard.'
            columns:
              - column:
                  name: id
                  type: int
                  autoIncrement: true
                  constraints:
                    primaryKey: true
                    nullable: false
              - column:
                  name: user_id
                  type: int
                  remarks: 'ID of the User who favorited the Dashboard.'
                  constraints:
                    nullable: false
                    references: core_user(id)
                    foreignKeyName: fk_dashboard_favorite_user_id
                    deleteCascade: true
              - column:
                  name: dashboard_id
                  type: int
                  remarks: 'ID of the Dashboard favorited by the User.'
                  constraints:
                    nullable: false
                    references: report_dashboard(id)
                    foreignKeyName: fk_dashboard_favorite_dashboard_id
                    deleteCascade: true
        - addUniqueConstraint:
            tableName: dashboard_favorite
            columnNames: user_id, dashboard_id
            constraintName: unique_dashboard_favorite_user_id_dashboard_id
        - createIndex:
            tableName: dashboard_favorite
            indexName: idx_dashboard_favorite_user_id
            columns:
              - column:
                  name: user_id
        - createIndex:
            tableName: dashboard_favorite
            indexName: idx_dashboard_favorite_dashboard_id
            columns:
              - column:
                  name: dashboard_id
  - changeSet:
      id: 56
      author: wwwiiilll
      comment: 'Added 0.25.0'
      changes:
        - addColumn:
            tableName: core_user
            columns:
              - column:
                  name: ldap_auth
                  type: boolean
                  defaultValueBoolean: false
                  constraints:
                    nullable: false
  - changeSet:
      id: 57
      author: camsaul
      comment: 'Added 0.25.0'
      changes:
        - addColumn:
            tableName: report_card
            columns:
              - column:
                  name: result_metadata
                  type: text
                  remarks: 'Serialized JSON containing metadata about the result columns from running the query.'
  - changeSet:
      id: 58
      author: senior
      comment: 'Added 0.25.0'
      changes:
        - createTable:
            tableName: dimension
            remarks: 'Stores references to alternate views of existing fields, such as remapping an integer to a description, like an enum'
            columns:
              - column:
                  name: id
                  type: int
                  autoIncrement: true
                  constraints:
                    primaryKey: true
                    nullable: false
              - column:
                  name: field_id
                  type: int
                  remarks: 'ID of the field this dimension row applies to'
                  constraints:
                    deferrable: false
                    foreignKeyName: fk_dimension_ref_field_id
                    initiallyDeferred: false
                    nullable: false
                    references: metabase_field(id)
                    deleteCascade: true
              - column:
                  name: name
                  type: VARCHAR(254)
                  remarks: 'Short description used as the display name of this new column'
                  constraints:
                    nullable: false
              - column:
                  name: type
                  type: varchar(254)
                  remarks: 'Either internal for a user defined remapping or external for a foreign key based remapping'
                  constraints:
                    nullable: false
              - column:
                  name: human_readable_field_id
                  type: int
                  remarks: 'Only used with external type remappings. Indicates which field on the FK related table to use for display'
                  constraints:
                    deferrable: false
                    foreignKeyName: fk_dimension_displayfk_ref_field_id
                    initiallyDeferred: false
                    nullable: true
                    references: metabase_field(id)
                    deleteCascade: true
              - column:
                  name: created_at
                  type: DATETIME
                  remarks: 'The timestamp of when the dimension was created.'
                  constraints:
                    nullable: false
              - column:
                  name: updated_at
                  type: DATETIME
                  remarks: 'The timestamp of when these dimension was last updated.'
                  constraints:
                    nullable: false
        - addUniqueConstraint:
            tableName: dimension
            columnNames: field_id, name
            constraintName: unique_dimension_field_id_name
        - createIndex:
            tableName: dimension
            indexName: idx_dimension_field_id
            columns:
              - column:
                  name: field_id
  - changeSet:
      id: 59
      author: camsaul
      comment: 'Added 0.26.0'
      changes:
        - addColumn:
            tableName: metabase_field
            columns:
              - column:
                  name: fingerprint
                  type: text
                  remarks: 'Serialized JSON containing non-identifying information about this Field, such as min, max, and percent JSON. Used for classification.'
  - changeSet:
      id: 60
      author: camsaul
      comment: 'Added 0.26.0'
      changes:
        - addColumn:
            tableName: metabase_database
            columns:
              - column:
                  name: metadata_sync_schedule
                  type: varchar(254)
                  remarks: 'The cron schedule string for when this database should undergo the metadata sync process (and analysis for new fields).'
                  defaultValue: '0 50 * * * ? *' # run at the end of every hour
                  constraints:
                    nullable: false
              - column:
                  name: cache_field_values_schedule
                  type: varchar(254)
                  remarks: 'The cron schedule string for when FieldValues for eligible Fields should be updated.'
                  defaultValue: '0 50 0 * * ? *' # run at 12:50 AM
                  constraints:
                    nullable: false
  - changeSet:
      id: 61
      author: camsaul
      comment: 'Added 0.26.0'
      changes:
        - addColumn:
            tableName: metabase_field
            columns:
              - column:
                  name: fingerprint_version
                  type: int
                  remarks: 'The version of the fingerprint for this Field. Used so we can keep track of which Fields need to be analyzed again when new things are added to fingerprints.'
                  defaultValue: 0
                  constraints:
                    nullable: false
  - changeSet:
      id: 62
      author: senior
      comment: 'Added 0.26.0'
      changes:
        - addColumn:
            tableName: metabase_database
            columns:
              - column:
                  name: timezone
                  type: VARCHAR(254)
                  remarks: 'Timezone identifier for the database, set by the sync process'
  - changeSet:
      id: 63
      author: camsaul
      comment: 'Added 0.26.0'
      changes:
        - addColumn:
            tableName: metabase_database
            columns:
              - column:
                  name: is_on_demand
                  type: boolean
                  remarks: 'Whether we should do On-Demand caching of FieldValues for this DB. This means FieldValues are updated when their Field is used in a Dashboard or Card param.'
                  defaultValue: false
                  constraints:
                    nullable: false
  - changeSet:
      id: 64
      author: senior
      comment: 'Added 0.26.0'
      changes:
      - dropForeignKeyConstraint:
          baseTableName: raw_table
          constraintName: fk_rawtable_ref_database
          remarks: 'This FK prevents deleting databases even though RAW_TABLE is no longer used. The table is still around to support downgrades, but the FK reference is no longer needed.'
# Changeset 65 was accidentally released in 0.26.0.RC2. The changeset has been removed from the migrations list so that
# users that haven't ran the migration (i.e. they didn't run 0.26.0.RC2) won't waste time running it just to have it
# reversed. For 0.26.0.RC2 users, the below changeset will remove those tables if they are present
  - changeSet:
      id: 66
      author: senior
      comment: 'Added 0.26.0'
      validCheckSum: '7:e494c2c90fe5c377526da7a6e5ad63a2'
      validCheckSum: '7:76d06b44a544105c2a613603b8bdf25f'
      changes:
        - sql:
            sql: drop table if exists computation_job_result cascade
        - sql:
            sql: drop table if exists computation_job cascade
# NOTE Atte Keinänen 9/28/17: This was originally in changeset 65 as explained above
  - changeSet:
      id: 67
      author: attekei
      comment: 'Added 0.27.0'
      changes:
        - createTable:
            tableName: computation_job
            remarks: 'Stores submitted async computation jobs.'
            columns:
              - column:
                  name: id
                  type: int
                  autoIncrement: true
                  constraints:
                    primaryKey: true
                    nullable: false
              - column:
                  constraints:
                    deferrable: false
                    foreignKeyName: fk_computation_job_ref_user_id
                    initiallyDeferred: false
                    references: core_user(id)
                  name: creator_id
                  type: int
              - column:
                  name: created_at
                  type: DATETIME
                  constraints:
                    nullable: false
              - column:
                  name: updated_at
                  type: DATETIME
                  constraints:
                    nullable: false
              - column:
                  name: type
                  type: varchar(254)
                  constraints:
                    nullable: false
              - column:
                  name: status
                  type: varchar(254)
                  constraints:
                    nullable: false
        - createTable:
            tableName: computation_job_result
            remarks: 'Stores results of async computation jobs.'
            columns:
              - column:
                  name: id
                  type: int
                  autoIncrement: true
                  constraints:
                    primaryKey: true
                    nullable: false
              - column:
                  constraints:
                    deferrable: false
                    foreignKeyName: fk_computation_result_ref_job_id
                    initiallyDeferred: false
                    nullable: false
                    references: computation_job(id)
                  name: job_id
                  type: int
              - column:
                  name: created_at
                  type: DATETIME
                  constraints:
                    nullable: false
              - column:
                  name: updated_at
                  type: DATETIME
                  constraints:
                    nullable: false
              - column:
                  name: permanence
                  type: varchar(254)
                  constraints:
                    nullable: false
              - column:
                  name: payload
                  type: text
                  constraints:
                    nullable: false
  - changeSet:
    - id: 68
    - author: sbelak
    - comment: 'Added 0.27.0'
    - changes:
      - addColumn:
            tableName: computation_job
            columns:
              - column:
                  name: context
                  type: text
              - column:
                  name: ended_at
                  type: DATETIME
  - changeSet:
      id: 69
      author: senior
      comment: 'Added 0.27.0'
      remarks: 'Add columns to the pulse table for alerts'
      changes:
        - addColumn:
            tableName: pulse
            columns:
              - column:
                  name: alert_condition
                  type: varchar(254)
                  remarks: 'Condition (i.e. "rows" or "goal") used as a guard for alerts'
              - column:
                  name: alert_first_only
                  type: boolean
                  remarks: 'True if the alert should be disabled after the first notification'
              - column:
                  name: alert_above_goal
                  type: boolean
                  remarks: 'For a goal condition, alert when above the goal'
        # There is no name for an alert, so this column is only required for pulses
        - dropNotNullConstraint:
            tableName: pulse
            columnName: name
            columnDataType: varchar(254)
  - changeSet:
      id: 70
      author: camsaul
      comment: 'Added 0.28.0'
      changes:
        - addColumn:
            tableName: metabase_field
            columns:
              - column:
                  name: database_type
                  type: varchar(255)
                  remarks: 'The actual type of this column in the database. e.g. VARCHAR or TEXT.'
        # We want to enforce NOT NULL right away for all columns going forward so just put some sort of
        # placeholder in place for existing columns.
        - addNotNullConstraint:
            tableName: metabase_field
            columnName: database_type
            columnDataType: varchar(255)
            defaultNullValue: '?'
  - changeSet:
      id: 71
      author: camsaul
      comment: 'Added 0.28.0'
      changes:
        # drop the NOT NULL constraint on DashboardCard.card_id since we're now letting you add things other than Cards
        # to Dashboards, for example static text cards
        - dropNotNullConstraint:
            tableName: report_dashboardcard
            columnName: card_id
            columnDataType: int
  - changeSet:
      id: 72
      author: senior
      comment: 'Added 0.28.0'
      changes:
        - addColumn:
            tableName: pulse_card
            columns:
              - column:
                  name: include_csv
                  type: boolean
                  defaultValueBoolean: false
                  remarks: 'True if a CSV of the data should be included for this pulse card'
                  constraints:
                    nullable: false
              - column:
                  name: include_xls
                  type: boolean
                  defaultValueBoolean: false
                  remarks: 'True if a XLS of the data should be included for this pulse card'
                  constraints:
                    nullable: false
  - changeSet:
      id: 73
      author: camsaul
      comment: 'Added 0.29.0'
      changes:
        # add a new 'options' (serialized JSON) column to Database to store things like whether we should default to
        # making string searches case-insensitive
        - addColumn:
            tableName: metabase_database
            columns:
              - column:
                  name: options
                  type: text
                  remarks: 'Serialized JSON containing various options like QB behavior.'
  - changeSet:
      id: 74
      author: camsaul
      comment: 'Added 0.29.0'
      changes:
        - addColumn:
            tableName: metabase_field
            columns:
              - column:
                  name: has_field_values
                  type: text
                  remarks: 'Whether we have FieldValues ("list"), should ad-hoc search ("search"), disable entirely ("none"), or infer dynamically (null)"'
  - changeSet:
      id: 75
      author: camsaul
      comment: 'Added 0.28.2'
      changes:
        - addColumn:
            tableName: report_card
            columns:
              name: read_permissions
              type: text
              remarks: 'Permissions required to view this Card and run its query.'
  - changeSet:
      id: 76
      author: senior
      comment: 'Added 0.30.0'
      changes:
        - addColumn:
            tableName: metabase_table
            columns:
              name: fields_hash
              type: text
              remarks: 'Computed hash of all of the fields associated to this table'
  - changeSet:
      id: 79
      author: camsaul
      comment: 'Added 0.30.0'
      changes:
        - addColumn:
            tableName: report_dashboard
            columns:
              name: collection_id
              type: int
              remarks: 'Optional ID of Collection this Dashboard belongs to.'
              constraints:
                references: collection(id)
                foreignKeyName: fk_dashboard_collection_id
              # TODO - if someone deletes a collection, what should happen to the Dashboards that are in it? Should they
              # get deleted as well? Or should collection_id be cleared, effectively putting them in the so-called
              # "root" collection?
        - createIndex:
            tableName: report_dashboard
            indexName: idx_dashboard_collection_id
            columns:
              - column:
                  name: collection_id
        - addColumn:
            tableName: pulse
            columns:
              name: collection_id
              type: int
              remarks: 'Options ID of Collection this Pulse belongs to.'
              constraints:
                references: collection(id)
                foreignKeyName: fk_pulse_collection_id
        - createIndex:
            tableName: pulse
            indexName: idx_pulse_collection_id
            columns:
              - column:
                  name: collection_id
  - changeSet:
<<<<<<< HEAD
      id: 80
      author: camsaul
      changes:
        - addColumn:
            tableName: collection
            columns:
              name: location
              type: varchar(254)
              remarks: 'Directory-structure path of ancestor Collections. e.g. "/1/2/" means our Parent is Collection 2, and their parent is Collection 1.'
              constraints:
                nullable: false
              defaultValue: "/"
        - createIndex:
            tableName: collection
            indexName: idx_collection_location
            columns:
              - column:
                  name: location
=======
      id: 81
      author: camsaul
      comment: 'Added 0.30.0'
      changes:
        - addColumn:
            tableName: report_dashboard
            columns:
              name: collection_position
              type: smallint
              remarks: 'Optional pinned position for this item in its Collection. NULL means item is not pinned.'
        - addColumn:
            tableName: report_card
            columns:
              name: collection_position
              type: smallint
              remarks: 'Optional pinned position for this item in its Collection. NULL means item is not pinned.'
        - addColumn:
            tableName: pulse
            columns:
              name: collection_position
              type: smallint
              remarks: 'Optional pinned position for this item in its Collection. NULL means item is not pinned.'
>>>>>>> 77c6f900
<|MERGE_RESOLUTION|>--- conflicted
+++ resolved
@@ -4107,7 +4107,6 @@
               - column:
                   name: collection_id
   - changeSet:
-<<<<<<< HEAD
       id: 80
       author: camsaul
       changes:
@@ -4126,7 +4125,7 @@
             columns:
               - column:
                   name: location
-=======
+  - changeSet:
       id: 81
       author: camsaul
       comment: 'Added 0.30.0'
@@ -4148,5 +4147,4 @@
             columns:
               name: collection_position
               type: smallint
-              remarks: 'Optional pinned position for this item in its Collection. NULL means item is not pinned.'
->>>>>>> 77c6f900
+              remarks: 'Optional pinned position for this item in its Collection. NULL means item is not pinned.'