--- conflicted
+++ resolved
@@ -11,16 +11,11 @@
              [user :refer [User]]]
             [metabase.test
              [data :refer :all]
-             [util :as tu :refer [resolve-private-vars]]]
+             [util :as tu :refer [resolve-private-vars with-temporary-setting-values]]]
             [metabase.test.data.users :refer :all]
-<<<<<<< HEAD
             [metabase.test.integrations.ldap :refer [expect-with-ldap-server]]
-            [metabase.test.util :refer [random-name resolve-private-vars with-temporary-setting-values], :as tu]
-            [metabase.util :as u]))
-=======
             [toucan.db :as db]
             [toucan.util.test :as tt]))
->>>>>>> df15b266
 
 ;; ## POST /api/session
 ;; Test that we can login
