--- conflicted
+++ resolved
@@ -81,10 +81,9 @@
 ;; check that cards are returned with the collections detail endpoint
 (tt/expect-with-temp [Collection [collection]
                       Card       [card        {:collection_id (u/get-id collection)}]]
-<<<<<<< HEAD
   (tu/obj->json->obj
     (assoc collection
-      :cards               [(select-keys card [:name :id])]
+      :cards               [(select-keys card [:name :id :collection_position])]
       :dashboards          []
       :pulses              []
       :effective_ancestors []
@@ -92,13 +91,6 @@
       :effective_children  []))
   (tu/obj->json->obj
     ((user->client :crowberto) :get 200 (str "collection/" (u/get-id collection)))))
-=======
-  (tu/obj->json->obj (assoc collection
-                       :cards      [(select-keys card [:name :id :collection_position])]
-                       :dashboards []
-                       :pulses     []))
-  (tu/obj->json->obj ((user->client :crowberto) :get 200 (str "collection/" (u/get-id collection)))))
->>>>>>> f02d17b8
 
 ;; check that collections detail doesn't return archived collections
 (expect
