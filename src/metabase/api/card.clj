(ns metabase.api.card
  (:require [clojure.data :as data]
            [clojure.tools.logging :as log]
            [cheshire.core :as json]
            [compojure.core :refer [GET POST DELETE PUT]]
            [schema.core :as s]
            (toucan [db :as db]
                    [hydrate :refer [hydrate]])
            (metabase.api [common :refer :all]
                          [dataset :as dataset-api]
                          [label :as label-api])
            [metabase.events :as events]
            (metabase.models [card :refer [Card], :as card]
                             [card-favorite :refer [CardFavorite]]
                             [card-label :refer [CardLabel]]
                             [collection :refer [Collection]]
                             [common :as common]
                             [database :refer [Database]]
                             [interface :as mi]
                             [label :refer [Label]]
                             [permissions :as perms]
                             [table :refer [Table]]
                             [view-log :refer [ViewLog]])
            [metabase.public-settings :as public-settings]
            [metabase.query-processor :as qp]
            [metabase.query-processor.middleware.cache :as cache]
            [metabase.query-processor.util :as qputil]
            [metabase.util :as u]
            [metabase.util.schema :as su])
  (:import java.util.UUID))


;;; ------------------------------------------------------------ Hydration ------------------------------------------------------------

(defn- ^:deprecated hydrate-labels
  "Efficiently hydrate the `Labels` for a large collection of `Cards`."
  [cards]
  (let [card-labels          (db/select [CardLabel :card_id :label_id])
        label-id->label      (when (seq card-labels)
                               (u/key-by :id (db/select Label :id [:in (map :label_id card-labels)])))
        card-id->card-labels (group-by :card_id card-labels)]
    (for [card cards]
      (assoc card :labels (for [card-label (card-id->card-labels (:id card))] ; TODO - do these need to be sorted ?
                            (label-id->label (:label_id card-label)))))))

(defn- hydrate-favorites
  "Efficiently add `favorite` status for a large collection of `Cards`."
  [cards]
  (when (seq cards)
    (let [favorite-card-ids (set (db/select-field :card_id CardFavorite, :owner_id *current-user-id*, :card_id [:in (map :id cards)]))]
      (for [card cards]
        (assoc card :favorite (contains? favorite-card-ids (:id card)))))))


;;; ------------------------------------------------------------ Filtered Fetch Fns ------------------------------------------------------------

(defn- cards:all
  "Return all `Cards`."
  []
  (db/select Card, :archived false, {:order-by [[:%lower.name :asc]]}))

(defn- cards:mine
  "Return all `Cards` created by current user."
  []
  (db/select Card, :creator_id *current-user-id*, :archived false, {:order-by [[:%lower.name :asc]]}))

(defn- cards:fav
  "Return all `Cards` favorited by the current user."
  []
  (->> (hydrate (db/select [CardFavorite :card_id], :owner_id *current-user-id*)
                :card)
       (map :card)
       (filter (complement :archived))
       (sort-by :name)))

(defn- cards:database
  "Return all `Cards` belonging to `Database` with DATABASE-ID."
  [database-id]
  (db/select Card, :database_id database-id, :archived false, {:order-by [[:%lower.name :asc]]}))

(defn- cards:table
  "Return all `Cards` belonging to `Table` with TABLE-ID."
  [table-id]
  (db/select Card, :table_id table-id, :archived false, {:order-by [[:%lower.name :asc]]}))

(defn- cards-with-ids
  "Return unarchived `Cards` with CARD-IDS.
   Make sure cards are returned in the same order as CARD-IDS`; `[in card-ids]` won't preserve the order."
  [card-ids]
  {:pre [(every? integer? card-ids)]}
  (let [card-id->card (u/key-by :id (db/select Card, :id [:in (set card-ids)], :archived false))]
    (filter identity (map card-id->card card-ids))))

(defn- cards:recent
  "Return the 10 `Cards` most recently viewed by the current user, sorted by how recently they were viewed."
  []
  (cards-with-ids (map :model_id (db/select [ViewLog :model_id [:%max.timestamp :max]]
                                   :model   "card"
                                   :user_id *current-user-id*
                                   {:group-by [:model_id]
                                    :order-by [[:max :desc]]
                                    :limit    10}))))

(defn- cards:popular
  "All `Cards`, sorted by popularity (the total number of times they are viewed in `ViewLogs`).
   (yes, this isn't actually filtering anything, but for the sake of simplicitiy it is included amongst the filter options for the time being)."
  []
  (cards-with-ids (map :model_id (db/select [ViewLog :model_id [:%count.* :count]]
                                   :model "card"
                                   {:group-by [:model_id]
                                    :order-by [[:count :desc]]}))))

(defn- cards:archived
  "`Cards` that have been archived."
  []
  (db/select Card, :archived true, {:order-by [[:%lower.name :asc]]}))

(def ^:private filter-option->fn
  "Functions that should be used to return cards for a given filter option. These functions are all be called with `model-id` as the sole paramenter;
   functions that don't use the param discard it via `u/drop-first-arg`.

     ((filter->option->fn :recent) model-id) -> (cards:recent)"
  {:all           (u/drop-first-arg cards:all)
   :mine          (u/drop-first-arg cards:mine)
   :fav           (u/drop-first-arg cards:fav)
   :database      cards:database
   :table         cards:table
   :recent        (u/drop-first-arg cards:recent)
   :popular       (u/drop-first-arg cards:popular)
   :archived      (u/drop-first-arg cards:archived)})

(defn- ^:deprecated card-has-label? [label-slug card]
  (contains? (set (map :slug (:labels card))) label-slug))

;; TODO - do we need to hydrate the cards' collections as well?
(defn- cards-for-filter-option [filter-option model-id label collection]
  (let [cards (-> ((filter-option->fn (or filter-option :all)) model-id)
                  (hydrate :creator :collection)
                  hydrate-labels
                  hydrate-favorites)]
    ;; Since labels and collections are hydrated in Clojure-land we need to wait until this point to apply label/collection filtering if applicable
    ;; COLLECTION can optionally be an empty string which is used to repre
    (filter (cond
              collection  (let [collection-id (when (seq collection)
                                                (check-404 (db/select-one-id Collection :slug collection)))]
                            (comp (partial = collection-id) :collection_id))
              (seq label) (partial card-has-label? label)
              :else       identity)
            cards)))


;;; ------------------------------------------------------------ /api/card & /api/card/:id endpoints ------------------------------------------------------------

(def ^:private CardFilterOption
  "Schema for a valid card filter option."
  (apply s/enum (map name (keys filter-option->fn))))

(defendpoint GET "/"
  "Get all the `Cards`. Option filter param `f` can be used to change the set of Cards that are returned; default is `all`,
   but other options include `mine`, `fav`, `database`, `table`, `recent`, `popular`, and `archived`. See corresponding implementation
   functions above for the specific behavior of each filter option. :card_index:

   Optionally filter cards by LABEL or COLLECTION slug. (COLLECTION can be a blank string, to signify cards with *no collection* should be returned.)

   NOTES:

   *  Filtering by LABEL is considered *deprecated*, as `Labels` will be removed from an upcoming version of Metabase in favor of `Collections`.
   *  LABEL and COLLECTION params are mutually exclusive; if both are specified, LABEL will be ignored and Cards will only be filtered by their `Collection`.
   *  If no `Collection` exists with the slug COLLECTION, this endpoint will return a 404."
  [f model_id label collection]
  {f (s/maybe CardFilterOption), model_id (s/maybe su/IntGreaterThanZero), label (s/maybe su/NonBlankString), collection (s/maybe s/Str)}
  (let [f (keyword f)]
    (when (contains? #{:database :table} f)
      (checkp (integer? model_id) "id" (format "id is required parameter when filter mode is '%s'" (name f)))
      (case f
        :database (read-check Database model_id)
        :table    (read-check Database (db/select-one-field :db_id Table, :id model_id))))
    (->> (cards-for-filter-option f model_id label collection)
         (filterv mi/can-read?)))) ; filterv because we want make sure all the filtering is done while current user perms set is still bound


(defendpoint POST "/"
  "Create a new `Card`."
  [:as {{:keys [dataset_query description display name visualization_settings collection_id]} :body}]
  {name                   su/NonBlankString
   description            (s/maybe su/NonBlankString)
   display                su/NonBlankString
   visualization_settings su/Map
   collection_id          (s/maybe su/IntGreaterThanZero)}
  ;; check that we have permissions to run the query that we're trying to save
  (check-403 (perms/set-has-full-permissions-for-set? @*current-user-permissions-set* (card/query-perms-set dataset_query :write)))
  ;; check that we have permissions for the collection we're trying to save this card to, if applicable
  (when collection_id
    (check-403 (perms/set-has-full-permissions? @*current-user-permissions-set* (perms/collection-readwrite-path collection_id))))
  ;; everything is g2g, now save the card
  (->> (db/insert! Card
         :creator_id             *current-user-id*
         :dataset_query          dataset_query
         :description            description
         :display                display
         :name                   name
         :visualization_settings visualization_settings
         :collection_id          collection_id)
       (events/publish-event! :card-create)))


(defendpoint GET "/:id"
  "Get `Card` with ID."
  [id]
  (-> (read-check Card id)
      (hydrate :creator :dashboard_count :labels :can_write :collection)
      (assoc :actor_id *current-user-id*)
      (->> (events/publish-event! :card-read))
      (dissoc :actor_id)))

(defn- check-permissions-for-collection
  "Check that we have permissions to add or remove cards from `Collection` with COLLECTION-ID."
  [collection-id]
  (check-403 (perms/set-has-full-permissions? @*current-user-permissions-set* (perms/collection-readwrite-path collection-id))))

(defn check-data-permissions-for-query
  "Check that we have *data* permissions to run the QUERY in question."
  [query]
  {:pre [(map? query)]}
  (check-403 (perms/set-has-full-permissions-for-set? @*current-user-permissions-set* (card/query-perms-set query :read))))

;; TODO - This endpoint desperately needs to be broken out into smaller, bite-sized chunks
(defendpoint PUT "/:id"
  "Update a `Card`."
  [id :as {{:keys [dataset_query description display name visualization_settings archived collection_id enable_embedding embedding_params], :as body} :body}]
  {name                   (s/maybe su/NonBlankString)
   dataset_query          (s/maybe su/Map)
   display                (s/maybe su/NonBlankString)
   description            (s/maybe su/NonBlankString)
   visualization_settings (s/maybe su/Map)
   archived               (s/maybe s/Bool)
   enable_embedding       (s/maybe s/Bool)
   embedding_params       (s/maybe su/EmbeddingParams)
   collection_id          (s/maybe su/IntGreaterThanZero)}
  (let [card (write-check Card id)]
    ;; if we're changing the `collection_id` of the Card, make sure we have write permissions for the new group
    (when (and (not (nil? collection_id)) (not= (:collection_id card) collection_id))
      (check-permissions-for-collection collection_id))
    ;; if the query is being modified, check that we have data permissions to run the query
    (when (and dataset_query
               (not= dataset_query (:dataset_query card)))
      (check-data-permissions-for-query dataset_query))
    ;; the same applies to unarchiving a Card: make sure we have data permissions for the Card query before doing so
    (when (and (false? archived)
               (:archived card))
      (check-data-permissions-for-query (:dataset_query card)))
    ;; you must be a superuser to change the value of `enable_embedding` or `embedding_params`. Embedding must be enabled
    (when (or (and (not (nil? enable_embedding))
                   (not= enable_embedding (:enable_embedding card)))
              (and embedding_params
                   (not= embedding_params (:embedding_params card))))
      (check-embedding-enabled)
      (check-superuser))
    ;; ok, now save the Card
    (db/update! Card id
      (merge (when (contains? body :collection_id)
               {:collection_id collection_id})
             (into {} (for [k     [:dataset_query :description :display :name :visualization_settings :archived :enable_embedding :embedding_params]
                            :let  [v (k body)]
                            :when (not (nil? v))]
                        {k v}))))
    (let [event (cond
                  ;; card was archived
                  (and archived
                       (not (:archived card))) :card-archive
                  ;; card was unarchived
                  (and (false? archived)
                       (:archived card))       :card-unarchive
                  :else                        :card-update)
          card   (assoc (Card id) :actor_id *current-user-id*)]
      (events/publish-event! event card)
      ;; include same information returned by GET /api/card/:id since frontend replaces the Card it currently has with returned one -- See #4142
      (hydrate card :creator :dashboard_count :labels :can_write :collection))))


(defendpoint DELETE "/:id"
  "Delete a `Card`."
  [id]
  (let [card (write-check Card id)]
    (db/delete! Card :id id)
    (events/publish-event! :card-delete (assoc card :actor_id *current-user-id*)))
  generic-204-no-content)


;;; ------------------------------------------------------------ Favoriting ------------------------------------------------------------

(defendpoint POST "/:card-id/favorite"
  "Favorite a Card."
  [card-id]
  (read-check Card card-id)
  (db/insert! CardFavorite :card_id card-id, :owner_id *current-user-id*))


(defendpoint DELETE "/:card-id/favorite"
  "Unfavorite a Card."
  [card-id]
  (read-check Card card-id)
  (let-404 [id (db/select-one-id CardFavorite :card_id card-id, :owner_id *current-user-id*)]
    (db/delete! CardFavorite, :id id))
  generic-204-no-content)


;;; ------------------------------------------------------------ Editing Card Labels ------------------------------------------------------------


(defendpoint POST "/:card-id/labels"
  "Update the set of `Labels` that apply to a `Card`.
   (This endpoint is considered DEPRECATED as Labels will be removed in a future version of Metabase.)"
  [card-id :as {{:keys [label_ids]} :body}]
  {label_ids [su/IntGreaterThanZero]}
  (label-api/warn-about-labels-being-deprecated)
  (write-check Card card-id)
  (let [[labels-to-remove labels-to-add] (data/diff (set (db/select-field :label_id CardLabel :card_id card-id))
                                                    (set label_ids))]
    (when (seq labels-to-remove)
      (db/delete! CardLabel, :label_id [:in labels-to-remove], :card_id card-id))
    (doseq [label-id labels-to-add]
      (db/insert! CardLabel :label_id label-id, :card_id card-id)))
  {:status :ok})


;;; ------------------------------------------------------------ Bulk Collections Update ------------------------------------------------------------

(defn- move-cards-to-collection! [new-collection-id-or-nil card-ids]
  ;; if moving to a collection, make sure we have write perms for it
  (when new-collection-id-or-nil
    (write-check Collection new-collection-id-or-nil))
  ;; for each affected card...
  (when (seq card-ids)
    (let [cards (db/select [Card :id :collection_id :dataset_query]
                  {:where [:and [:in :id (set card-ids)]
                                [:or [:not= :collection_id new-collection-id-or-nil]
                                     (when new-collection-id-or-nil
                                       [:= :collection_id nil])]]})] ; poisioned NULLs = ick
      ;; ...check that we have write permissions for it...
      (doseq [card cards]
        (write-check card))
      ;; ...and check that we have write permissions for the old collections if applicable
      (doseq [old-collection-id (set (filter identity (map :collection_id cards)))]
        (write-check Collection old-collection-id)))
    ;; ok, everything checks out. Set the new `collection_id` for all the Cards
    (db/update-where! Card {:id [:in (set card-ids)]}
      :collection_id new-collection-id-or-nil)))

(defendpoint POST "/collections"
  "Bulk update endpoint for Card Collections. Move a set of `Cards` with CARD_IDS into a `Collection` with COLLECTION_ID,
   or remove them from any Collections by passing a `null` COLLECTION_ID."
  [:as {{:keys [card_ids collection_id]} :body}]
  {card_ids [su/IntGreaterThanZero], collection_id (s/maybe su/IntGreaterThanZero)}
  (move-cards-to-collection! collection_id card_ids)
  {:status :ok})


;;; ------------------------------------------------------------ Running a Query ------------------------------------------------------------

(defn- query-magic-ttl
  "Compute a 'magic' cache TTL time (in seconds) for QUERY by multipling its historic average execution times by the `query-caching-ttl-ratio`.
   If the TTL is less than a second, this returns `nil` (i.e., the cache should not be utilized.)"
  [query]
  (when-let [average-duration (qputil/query-average-duration query)]
    (let [ttl-seconds (Math/round (float (/ (* average-duration (public-settings/query-caching-ttl-ratio))
                                            1000)))]
      (when-not (zero? ttl-seconds)
        (log/info (format "Question's average execution duration is %d ms; using 'magic' TTL of %d seconds" (Math/round average-duration) ttl-seconds) (u/emoji "💾"))
        ttl-seconds))))

(defn- query-for-card [card parameters constraints]
  (let [query (assoc (:dataset_query card)
                :constraints constraints
                :parameters  parameters)
        ttl   (when (public-settings/enable-query-caching)
                (or (:cache_ttl card)
                    (query-magic-ttl query)))]
    (assoc query :cache-ttl ttl)))

(defn run-query-for-card
  "Run the query for Card with PARAMETERS and CONSTRAINTS, and return results in the usual format."
  {:style/indent 1}
  [card-id & {:keys [parameters constraints context dashboard-id]
              :or   {constraints dataset-api/default-query-constraints
                     context     :question}}]
  {:pre [(u/maybe? sequential? parameters)]}
  (let [card    (read-check Card card-id)
<<<<<<< HEAD
        query   (query-for-card card parameters constraints)
        options {:executed-by *current-user-id*
                 :card-id     card-id}]
=======
        query   (assoc (:dataset_query card)
                  :parameters  parameters
                  :constraints constraints)
        options {:executed-by  *current-user-id*
                 :context      context
                 :card-id      card-id
                 :dashboard-id dashboard-id}]
>>>>>>> 94bedbc1
    (check-not-archived card)
    (qp/dataset-query query options)))

(defendpoint POST "/:card-id/query"
  "Run the query associated with a Card."
<<<<<<< HEAD
  [card-id :as {{:keys [parameters ignore_cache], :or {ignore_cache false}} :body}]
  {ignore_cache (s/maybe s/Bool)}
  (binding [cache/*ignore-cached-results* ignore_cache]
    (run-query-for-card card-id, :parameters parameters)))
=======
  [card-id, :as {{:keys [parameters]} :body}]
  (run-query-for-card card-id, :parameters parameters))
>>>>>>> 94bedbc1

(defendpoint POST "/:card-id/query/csv"
  "Run the query associated with a Card, and return its results as CSV. Note that this expects the parameters as serialized JSON in the 'parameters' parameter"
  [card-id parameters]
  {parameters (s/maybe su/JSONString)}
<<<<<<< HEAD
  (binding [cache/*ignore-cached-results* true]
    (dataset-api/as-csv (run-query-for-card card-id, :parameters (json/parse-string parameters keyword), :constraints nil))))
=======
  (dataset-api/as-csv (run-query-for-card card-id
                        :parameters  (json/parse-string parameters keyword)
                        :constraints nil
                        :context     :csv-download)))
>>>>>>> 94bedbc1

(defendpoint POST "/:card-id/query/json"
  "Run the query associated with a Card, and return its results as JSON. Note that this expects the parameters as serialized JSON in the 'parameters' parameter"
  [card-id parameters]
  {parameters (s/maybe su/JSONString)}
<<<<<<< HEAD
  (binding [cache/*ignore-cached-results* true]
    (dataset-api/as-json (run-query-for-card card-id, :parameters (json/parse-string parameters keyword), :constraints nil))))
=======
  (dataset-api/as-json (run-query-for-card card-id
                         :parameters  (json/parse-string parameters keyword)
                         :constraints nil
                         :context     :json-download)))
>>>>>>> 94bedbc1


;;; ------------------------------------------------------------ Sharing is Caring ------------------------------------------------------------

(defendpoint POST "/:card-id/public_link"
  "Generate publically-accessible links for this Card. Returns UUID to be used in public links.
   (If this Card has already been shared, it will return the existing public link rather than creating a new one.)
   Public sharing must be enabled."
  [card-id]
  (check-superuser)
  (check-public-sharing-enabled)
  (check-not-archived (read-check Card card-id))
  {:uuid (or (db/select-one-field :public_uuid Card :id card-id)
             (u/prog1 (str (UUID/randomUUID))
               (db/update! Card card-id
                 :public_uuid       <>
                 :made_public_by_id *current-user-id*)))})

(defendpoint DELETE "/:card-id/public_link"
  "Delete the publically-accessible link to this Card."
  [card-id]
  (check-superuser)
  (check-public-sharing-enabled)
  (check-exists? Card :id card-id, :public_uuid [:not= nil])
  (db/update! Card card-id
    :public_uuid       nil
    :made_public_by_id nil)
  {:status 204, :body nil})

(defendpoint GET "/public"
  "Fetch a list of Cards with public UUIDs. These cards are publically-accessible *if* public sharing is enabled."
  []
  (check-superuser)
  (check-public-sharing-enabled)
  (db/select [Card :name :id :public_uuid], :public_uuid [:not= nil], :archived false))

(defendpoint GET "/embeddable"
  "Fetch a list of Cards where `enable_embedding` is `true`. The cards can be embedded using the embedding endpoints and a signed JWT."
  []
  (check-superuser)
  (check-embedding-enabled)
  (db/select [Card :name :id], :enable_embedding true, :archived false))


(define-routes)<|MERGE_RESOLUTION|>--- conflicted
+++ resolved
@@ -386,61 +386,40 @@
                      context     :question}}]
   {:pre [(u/maybe? sequential? parameters)]}
   (let [card    (read-check Card card-id)
-<<<<<<< HEAD
         query   (query-for-card card parameters constraints)
-        options {:executed-by *current-user-id*
-                 :card-id     card-id}]
-=======
-        query   (assoc (:dataset_query card)
-                  :parameters  parameters
-                  :constraints constraints)
         options {:executed-by  *current-user-id*
                  :context      context
                  :card-id      card-id
                  :dashboard-id dashboard-id}]
->>>>>>> 94bedbc1
     (check-not-archived card)
     (qp/dataset-query query options)))
 
 (defendpoint POST "/:card-id/query"
   "Run the query associated with a Card."
-<<<<<<< HEAD
   [card-id :as {{:keys [parameters ignore_cache], :or {ignore_cache false}} :body}]
   {ignore_cache (s/maybe s/Bool)}
   (binding [cache/*ignore-cached-results* ignore_cache]
     (run-query-for-card card-id, :parameters parameters)))
-=======
-  [card-id, :as {{:keys [parameters]} :body}]
-  (run-query-for-card card-id, :parameters parameters))
->>>>>>> 94bedbc1
 
 (defendpoint POST "/:card-id/query/csv"
   "Run the query associated with a Card, and return its results as CSV. Note that this expects the parameters as serialized JSON in the 'parameters' parameter"
   [card-id parameters]
   {parameters (s/maybe su/JSONString)}
-<<<<<<< HEAD
   (binding [cache/*ignore-cached-results* true]
-    (dataset-api/as-csv (run-query-for-card card-id, :parameters (json/parse-string parameters keyword), :constraints nil))))
-=======
-  (dataset-api/as-csv (run-query-for-card card-id
-                        :parameters  (json/parse-string parameters keyword)
-                        :constraints nil
-                        :context     :csv-download)))
->>>>>>> 94bedbc1
+    (dataset-api/as-csv (run-query-for-card card-id
+                          :parameters  (json/parse-string parameters keyword)
+                          :constraints nil
+                          :context     :csv-download))))
 
 (defendpoint POST "/:card-id/query/json"
   "Run the query associated with a Card, and return its results as JSON. Note that this expects the parameters as serialized JSON in the 'parameters' parameter"
   [card-id parameters]
   {parameters (s/maybe su/JSONString)}
-<<<<<<< HEAD
   (binding [cache/*ignore-cached-results* true]
-    (dataset-api/as-json (run-query-for-card card-id, :parameters (json/parse-string parameters keyword), :constraints nil))))
-=======
-  (dataset-api/as-json (run-query-for-card card-id
-                         :parameters  (json/parse-string parameters keyword)
-                         :constraints nil
-                         :context     :json-download)))
->>>>>>> 94bedbc1
+    (dataset-api/as-json (run-query-for-card card-id
+                           :parameters  (json/parse-string parameters keyword)
+                           :constraints nil
+                           :context     :json-download))))
 
 
 ;;; ------------------------------------------------------------ Sharing is Caring ------------------------------------------------------------
