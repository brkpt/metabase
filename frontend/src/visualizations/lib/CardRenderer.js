import _ from "underscore";
import crossfilter from "crossfilter";
import d3 from "d3";
import dc from "dc";
import moment from "moment";

import GeoHeatmapChartRenderer from "./GeoHeatmapChartRenderer";

import {
    getAvailableCanvasWidth,
    getAvailableCanvasHeight,
    computeSplit,
    getFriendlyName,
    getCardColors
} from "./utils";

import {
    minTimeseriesUnit,
    dimensionIsTimeseries,
    computeTimeseriesDataInverval,
    computeTimeseriesTicksInterval
} from "./timeseries";

import { determineSeriesIndexFromElement } from "./tooltip";

import { colorShades } from "./utils";

import { formatValue } from "metabase/lib/formatting";

const MIN_PIXELS_PER_TICK = { x: 100, y: 32 };
const BAR_PADDING_RATIO = 0.2;
const DEFAULT_INTERPOLATION = "linear";

const DOT_OVERLAP_COUNT_LIMIT = 8;
const DOT_OVERLAP_RATIO = 0.10;
const DOT_OVERLAP_DISTANCE = 8;

const VORONOI_TARGET_RADIUS = 50;
const VORONOI_MAX_POINTS = 300;

function adjustTicksIfNeeded(axis, axisSize, minPixelsPerTick) {
    let numTicks = axis.ticks();
    // d3.js is dumb and sometimes numTicks is a number like 10 and other times it is an Array like [10]
    // if it's an array then convert to a num
    numTicks = numTicks.length != null ? numTicks[0] : numTicks;

    if ((axisSize / numTicks) < minPixelsPerTick) {
        axis.ticks(Math.round(axisSize / minPixelsPerTick));
    }
}

function getDcjsChartType(cardType) {
    switch (cardType) {
        case "line": return "lineChart";
        case "area": return "lineChart";
        case "bar":  return "barChart";
        default:     return "barChart";
    }
}

function initializeChart(card, element, chartType = getDcjsChartType(card.display)) {
    // create the chart
    let chart = dc[chartType](element);

    // set width and height
    chart = applyChartBoundary(chart, element);

    // disable animations
    chart.transitionDuration(0);

    return chart;
}

function applyChartBoundary(chart, element) {
    return chart
        .width(getAvailableCanvasWidth(element))
        .height(getAvailableCanvasHeight(element));
}

function applyChartTimeseriesXAxis(chart, settings, series, xValues) {
    // setup an x-axis where the dimension is a timeseries
    const dimensionColumn = series[0].data.cols[0];

    let unit = minTimeseriesUnit(series.map(s => s.data.cols[0].unit));

<<<<<<< HEAD
    // compute the data interval
    let dataInterval = computeTimeseriesDataInverval(xValues, unit);
    let tickInterval = dataInterval;
=======
    // compute the domain
    let xDomain = d3.extent(xValues);
    let utcOffset = xDomain[0].utcOffset();
>>>>>>> 6de891bf

    if (settings.xAxis.labels_enabled) {
        chart.xAxisLabel(settings.xAxis.title_text || getFriendlyName(dimensionColumn));
    }
    if (settings.xAxis.axis_enabled) {
        chart.renderVerticalGridLines(settings.xAxis.gridLine_enabled);

        if (dimensionColumn && dimensionColumn.unit) {
            // need to pass the utcOffset here since d3.time returns Dates not Moments and thus doesn't propagate the offset
            chart.xAxis().tickFormat(d => formatValue(d, dimensionColumn, { utcOffset: utcOffset }));
        } else {
            chart.xAxis().tickFormat(d3.time.format.multi([
                [".%L",    (d) => d.getMilliseconds()],
                [":%S",    (d) => d.getSeconds()],
                ["%I:%M",  (d) => d.getMinutes()],
                ["%I %p",  (d) => d.getHours()],
                ["%a %d",  (d) => d.getDay() && d.getDate() != 1],
                ["%b %d",  (d) => d.getDate() != 1],
                ["%B", (d) => d.getMonth()], // default "%B"
                ["%Y", () => true] // default "%Y"
            ]));
        }

        // Compute a sane interval to display based on the data granularity, domain, and chart width
        tickInterval = computeTimeseriesTicksInterval(xValues, unit, chart.width(), MIN_PIXELS_PER_TICK.x);
        chart.xAxis().ticks(d3.time[tickInterval.interval], tickInterval.count);
    } else {
        chart.xAxis().ticks(0);
    }

<<<<<<< HEAD
    // compute the domain
    let xDomain = d3.extent(xValues);
=======
    // compute the data interval
    const { interval, count } = computeTimeseriesDataInverval(xValues, unit);

>>>>>>> 6de891bf
    // pad the domain slightly to prevent clipping
    xDomain[0] = moment(xDomain[0]).subtract(dataInterval.count * 0.75, dataInterval.interval);
    xDomain[1] = moment(xDomain[1]).add(dataInterval.count * 0.75, dataInterval.interval);

    // set the x scale
    chart.x(d3.time.scale.utc().domain(xDomain));//.nice(d3.time[dataInterval.interval]));

    // set the x units (used to compute bar size)
    chart.xUnits((start, stop) => Math.ceil(1 + moment(stop).diff(start, dataInterval.interval) / dataInterval.count));
}

function applyChartOrdinalXAxis(chart, settings, series, xValues) {
    const dimensionColumn = series[0].data.cols[0];

    if (settings.xAxis.labels_enabled) {
        chart.xAxisLabel(settings.xAxis.title_text || getFriendlyName(dimensionColumn));
    }
    if (settings.xAxis.axis_enabled) {
        chart.renderVerticalGridLines(settings.xAxis.gridLine_enabled);
        chart.xAxis().ticks(xValues.length);
        adjustTicksIfNeeded(chart.xAxis(), chart.width(), MIN_PIXELS_PER_TICK.x);

        // unfortunately with ordinal axis you can't rely on xAxis.ticks(num) to control the display of labels
        // so instead if we want to display fewer ticks than our full set we need to calculate visibleTicks()
        let numTicks = chart.xAxis().ticks();
        if (Array.isArray(numTicks)) {
            numTicks = numTicks[0];
        }
        if (numTicks < xValues.length) {
            let keyInterval = Math.round(xValues.length / numTicks);
            let visibleKeys = xValues.filter((v, i) => i % keyInterval === 0);
            chart.xAxis().tickValues(visibleKeys);
        }
        chart.xAxis().tickFormat(d => formatValue(d, dimensionColumn));
    } else {
        chart.xAxis().ticks(0);
        chart.xAxis().tickFormat('');
    }

    chart.x(d3.scale.ordinal().domain(xValues))
        .xUnits(dc.units.ordinal);
}

function applyChartYAxis(chart, settings, series, yAxisSplit) {

    if (settings.yAxis.labels_enabled) {
        // left
        if (settings.yAxis.title_text) {
            chart.yAxisLabel(settings.yAxis.title_text);
        } else if (yAxisSplit[0].length === 1) {
            chart.yAxisLabel(getFriendlyName(series[yAxisSplit[0][0]].data.cols[1]));
        }
        // right
        if (yAxisSplit.length > 1 && yAxisSplit[1].length === 1) {
            chart.rightYAxisLabel(getFriendlyName(series[yAxisSplit[1][0]].data.cols[1]));
        }
    }

    if (settings.yAxis.axis_enabled) {
        chart.renderHorizontalGridLines(true);
        chart.elasticY(true);

        adjustTicksIfNeeded(chart.yAxis(), chart.height(), MIN_PIXELS_PER_TICK.y);
        if (yAxisSplit.length > 1 && chart.rightYAxis) {
            adjustTicksIfNeeded(chart.rightYAxis(), chart.height(), MIN_PIXELS_PER_TICK.y);
        }
    } else {
        chart.yAxis().ticks(0);
        if (chart.rightYAxis) {
            chart.rightYAxis().ticks(0);
        }
    }
}

function applyChartTooltips(chart, onHoverChange) {
    chart.on("renderlet.tooltips", function(chart) {
        chart.selectAll(".bar, .dot, .area, .line, g.pie-slice, g.features")
            .on("mousemove", function(d, i) {
                onHoverChange && onHoverChange({
                    index: determineSeriesIndexFromElement(this),
                    element: this,
                    d: d,
                    data: d.data
                });
            })
            .on("mouseleave", function() {
                onHoverChange && onHoverChange(null);
            });

        chart.selectAll("title").remove();
    });
}

function applyChartLineBarSettings(chart, settings, chartType, isLinear, isTimeseries) {
    // if the chart supports 'brushing' (brush-based range filter), disable this since it intercepts mouse hovers which means we can't see tooltips
    if (chart.brushOn) {
        chart.brushOn(false);
    }

    // LINE/AREA:
    // for chart types that have an 'interpolate' option (line/area charts), enable based on settings
    if (chart.interpolate) {
        if (settings.line.interpolate) {
            chart.interpolate(settings.line.interpolate);
        } else {
            chart.interpolate(DEFAULT_INTERPOLATION);
        }
    }

    // AREA:
    if (chart.renderArea) {
        chart.renderArea(chartType === "area");
    }

    // BAR:
    if (chart.barPadding) {
        chart
            .barPadding(BAR_PADDING_RATIO)
            .centerBar(isLinear || isTimeseries);
    }
}

function lineAndBarOnRender(chart, settings) {
    // once chart has rendered and we can access the SVG, do customizations to axis labels / etc that you can't do through dc.js
    let svg = chart.svg();
    let x = settings.xAxis;
    let y = settings.yAxis;

    /// return a function to set attrName to attrValue for element(s) if attrValue is not null
    /// optional ATTRVALUETRANSFORMFN can be used to modify ATTRVALUE before it is set
    let customizer = function(element) {
        return function(attrName, attrValue, attrValueTransformFn) {
            if (attrValue) {
                if (attrValueTransformFn != null) {
                    attrValue = attrValueTransformFn(attrValue);
                }
                if (element.length != null) {
                    let len = element.length;
                    for (let i = 0; i < len; i++) {
                        element[i].setAttribute(attrName, attrValue);
                    }
                } else {
                    element.setAttribute(attrName, attrValue);
                }
            }
        };
    };
    // x-axis label customizations
    try {
        let customizeX = customizer(svg.select('.x-axis-label').node());
        customizeX('fill', x.title_color);
        customizeX('font-size', x.title_font_size);
    } catch (e) {}

    // y-axis label customizations
    try {
        let customizeY = customizer(svg.select('.y-axis-label').node());
        customizeY('fill', y.title_color);
        customizeY('font-size', y.title_font_size);
    } catch (e) {}

    // grid lines - .grid-line .horizontal, .vertical
    try {
        let customizeVertGL = customizer(svg.select('.grid-line.vertical').node().children);
        customizeVertGL('stroke-width', x.gridLineWidth);
        customizeVertGL('style', x.gridLineColor, (colorStr) => 'stroke:' + colorStr + ';');
    } catch (e) {}

    try {
        let customizeHorzGL = customizer(svg.select('.grid-line.horizontal').node().children);
        customizeHorzGL('stroke-width', y.gridLineWidth);
        customizeHorzGL('style', y.gridLineColor, (colorStr) => 'stroke:' + '#ddd' + ';');
    } catch (e) {}


    function removeClipPath() {
        for (let elem of chart.selectAll(".sub, .chart-body")[0]) {
            // prevents dots from being clipped:
            elem.removeAttribute("clip-path");
        }
    }

    function moveContentToTop() {
        for (let elem of chart.selectAll(".sub, .chart-body")[0]) {
            // move chart content on top of axis (z-index doesn't work on SVG):
            elem.parentNode.appendChild(elem);
        }
    }

    function setDotStyle() {
        for (let elem of chart.svg().selectAll('.dc-tooltip circle.dot')[0]) {
            // set the color of the dots to the fill color so we can use currentColor in CSS rules:
            elem.style.color = elem.getAttribute("fill");
        }
    }

    function enableDots() {
        let enableDots;
        const dots = chart.svg().selectAll(".dc-tooltip .dot")[0];
        if (settings.line && !settings.line.marker_enabled) {
            enableDots = false;
        } else if (dots.length > 500) {
            // more than 500 dots is almost certainly too dense, don't waste time computing the voronoi map
            enableDots = false;
        } else {
            const vertices = dots.map((e, index) => {
                let rect = e.getBoundingClientRect();
                return [rect.left, rect.top, index];
            });
            const overlappedIndex = {};
            // essentially pairs of vertices closest to each other
            for (let { source, target } of d3.geom.voronoi().links(vertices)) {
                if (Math.sqrt(Math.pow(source[0] - target[0], 2) + Math.pow(source[1] - target[1], 2)) < DOT_OVERLAP_DISTANCE) {
                    // if they overlap, mark both as overlapped
                    overlappedIndex[source[2]] = overlappedIndex[target[2]] = true;
                }
            }
            const total = vertices.length;
            const overlapping = Object.keys(overlappedIndex).length;
            enableDots = overlapping < DOT_OVERLAP_COUNT_LIMIT || (overlapping / total) < DOT_OVERLAP_RATIO;
        }
        chart.svg()
            .classed("enable-dots", enableDots)
            .classed("enable-dots-onhover", !enableDots);
    }

    function voronoiHover() {
        const parent = chart.svg().select("svg > g");
        const dots = chart.svg().selectAll(".dc-tooltip .dot")[0];

        if (dots.length === 0 || dots.length > VORONOI_MAX_POINTS) {
            return;
        }

        const originRect = chart.svg().node().getBoundingClientRect();
        const vertices = dots.map(e => {
            let { top, left, width, height } = e.getBoundingClientRect();
            let px = (left + width / 2) - originRect.left;
            let py = (top + height / 2) - originRect.top;
            return [px, py, e];
        });

        const { width, height } = parent.node().getBBox();
        const voronoi = d3.geom.voronoi()
            .clipExtent([[0,0], [width, height]]);

        // circular clip paths to limit distance from actual point
        parent.append("svg:g")
            .selectAll("clipPath")
                .data(vertices)
            .enter().append("svg:clipPath")
                .attr("id", (d, i) => "clip-" + i)
            .append("svg:circle")
                .attr('cx', (d) => d[0])
                .attr('cy', (d) => d[1])
                .attr('r', VORONOI_TARGET_RADIUS);

        // voronoi layout with clip paths applied
        parent.append("svg:g")
                .classed("voronoi", true)
            .selectAll("path")
                .data(voronoi(vertices), (d) => d&&d.join(","))
                .enter().append("svg:path")
                    .filter((d) => d != undefined)
                    .attr("d", (d) => "M" + d.join("L") + "Z")
                    .attr("clip-path", (d,i) => "url(#clip-"+i+")")
                    .on("mousemove", ({ point }) => {
                        let e = point[2];
                        dispatchUIEvent(e, "mousemove");
                        d3.select(e).classed("hover", true);
                    })
                    .on("mouseleave", ({ point }) => {
                        let e = point[2];
                        dispatchUIEvent(e, "mouseleave");
                        d3.select(e).classed("hover", false);
                    })
                .order();

        function dispatchUIEvent(element, eventName) {
            let e = document.createEvent("UIEvents");
            e.initUIEvent(eventName, true, true, window, 1);
            element.dispatchEvent(e);
        }
    }

    function hideDisabledLabels() {
       if (!x.labels_enabled) {
        //    chart.selectAll(".x-axis-label").remove();
       }
       if (!y.labels_enabled) {
        //    chart.selectAll(".y-axis-label").remove();
       }
    }

    function hideDisabledAxis() {
       if (!x.axis_enabled) {
           chart.selectAll(".axis.x").remove();
        //    chart.selectAll(".x-axis-label").remove();
       }
       if (!y.axis_enabled) {
           chart.selectAll(".axis.y, .axis.yr").remove();
        //    chart.selectAll(".y-axis-label").remove();
       }
    }

    function hideBadAxis() {
        if (chart.selectAll(".axis.x .tick")[0].length === 1) {
            chart.selectAll(".axis.x").remove();
        }
    }

    function adjustMargin(margin, direction, axisSelector, labelSelector, enabled) {
        let axis = chart.select(axisSelector).node();
        let label = chart.select(labelSelector).node();
        let axisSize = axis ? axis.getBoundingClientRect()[direction] + 10 : 0;
        let labelSize = label ? label.getBoundingClientRect()[direction] + 5 : 0;
        chart.margins()[margin] = axisSize + labelSize;
    }

    function computeMinHorizontalMargins() {
        let min = { left: 0, right: 0 };
        let ticks = chart.selectAll(".axis.x .tick text")[0];
        if (ticks.length > 0) {
            let chartRect = chart.select("svg").node().getBoundingClientRect();
            min.left = chart.margins().left - (ticks[0].getBoundingClientRect().left - chartRect.left);
            min.right = chart.margins().right - (chartRect.right - ticks[ticks.length - 1].getBoundingClientRect().right);
        }
        return min;
    }

    // run these first so the rest of the margin computations take it into account
    hideDisabledLabels();
    hideDisabledAxis();
    hideBadAxis();

    // should be run before adjusting margins
    let mins = computeMinHorizontalMargins()

    // adjust the margins to fit the X and Y axis tick and label sizes, if enabled
    adjustMargin("bottom", "height", ".axis.x",  ".x-axis-label", x.labels_enabled);
    adjustMargin("left",   "width",  ".axis.y",  ".y-axis-label.y-label", y.labels_enabled);
    adjustMargin("right",  "width",  ".axis.yr", ".y-axis-label.yr-label", y.labels_enabled);

    // set margins to the max of the various mins
    chart.margins().left = Math.max(5, mins.left, chart.margins().left);
    chart.margins().right = Math.max(5, mins.right, chart.margins().right);
    chart.margins().bottom = Math.max(10, chart.margins().bottom);

    chart.on("renderlet.on-render", function() {
        removeClipPath();
        moveContentToTop();
        setDotStyle();
        enableDots();
        voronoiHover();
        hideDisabledLabels();
        hideDisabledAxis();
        hideBadAxis();
    });

    chart.render();
}

export let CardRenderer = {
    lineAreaBar(element, chartType, { series, onHoverChange, onRender, isScalarSeries, isStacked, allowSplitAxis }) {
        const colors = getCardColors(series[0].card);

        const settings = series[0].card.visualization_settings;

        const isTimeseries = dimensionIsTimeseries(series[0].data);
        const isLinear = false;

        // no stacking lines
        isStacked = isStacked && chartType !== "line";

        // validation.  we require at least 2 rows for line charting
        if (series[0].data.cols.length < 2) {
            return;
        }

        let datas = series.map((s, index) =>
            s.data.rows.map(row => [
                // use parseZone to retain the report timezone
                (isTimeseries) ? moment.parseZone(row[0]) : row[0],
                ...row.slice(1)
            ])
        );

        let dimension, groups, xValues, yAxisSplit;
        if (isStacked && datas.length > 1) {
            let dataset = crossfilter();
            datas.map((data, i) =>
                dataset.add(data.map(d => ({
                    [0]: d[0],
                    [i + 1]: d[1]
                })))
            );

            dimension = dataset.dimension(d => d[0]);
            groups = [
                datas.map((data, i) =>
                    dimension.group().reduceSum(d => (d[i + 1] || 0))
                )
            ];

            xValues = dimension.group().all().map(d => d.key);
            yAxisSplit = [series.map((s,i) => i)];
        } else {
            let dataset = crossfilter();
            datas.map(data => dataset.add(data));

            dimension = dataset.dimension(d => d[0]);
            groups = datas.map(data => {
                let dim = crossfilter(data).dimension(d => d[0]);
                return data[0].slice(1).map((_, i) =>
                    dim.group().reduceSum(d => (d[i + 1] || 0))
                )
            });

            xValues = dimension.group().all().map(d => d.key);
            let yExtents = groups.map(group => d3.extent(group[0].all(), d => d.value));

            if (allowSplitAxis) {
                yAxisSplit = computeSplit(yExtents);
            } else {
                yAxisSplit = [series.map((s,i) => i)];
            }
        }

        if (isScalarSeries) {
            xValues = datas.map(data => data[0][0]);
        }

        let parent;
        if (groups.length > 1) {
            parent = initializeChart(series[0].card, element, "compositeChart")
        } else {
            parent = element;
        }

        let charts = groups.map((group, index) => {
            let chart = dc[getDcjsChartType(chartType)](parent);

            chart
                .dimension(dimension)
                .group(group[0])
                .transitionDuration(0)
                .useRightYAxis(yAxisSplit.length > 1 && yAxisSplit[1].includes(index))

            // multiple series
            if (groups.length > 1) {
                // multiple stacks
                if (group.length > 1) {
                    // compute shades of the assigned color
                    chart.ordinalColors(colorShades(colors[index % colors.length], group.length))
                } else {
                    chart.colors(colors[index % colors.length])
                }
            } else {
                chart.ordinalColors(colors)
            }

            for (var i = 1; i < group.length; i++) {
                chart.stack(group[i])
            }

            applyChartLineBarSettings(chart, settings, chartType, isLinear, isTimeseries);

            return chart;
        });

        let chart;
        if (charts.length > 1) {
            chart = parent.compose(charts);

            if (!isScalarSeries) {
                chart.on("renderlet.grouped-bar", function (chart) {
                    // HACK: dc.js doesn't support grouped bar charts so we need to manually resize/reposition them
                    // https://github.com/dc-js/dc.js/issues/558
                    let barCharts = chart.selectAll(".sub rect:first-child")[0].map(node => node.parentNode.parentNode.parentNode);
                    if (barCharts.length > 0) {
                        let oldBarWidth = parseFloat(barCharts[0].querySelector("rect").getAttribute("width"));
                        let newBarWidthTotal = oldBarWidth / barCharts.length;
                        let seriesPadding =
                            newBarWidthTotal < 4 ? 0 :
                            newBarWidthTotal < 8 ? 1 :
                                                   2;
                        let newBarWidth = Math.max(1, newBarWidthTotal - seriesPadding);

                        chart.selectAll("g.sub rect").attr("width", newBarWidth);
                        barCharts.forEach((barChart, index) => {
                            barChart.setAttribute("transform", "translate(" + ((newBarWidth + seriesPadding) * index) + ", 0)");
                        });
                    }
                })
            }

            // HACK: compositeChart + ordinal X axis shenanigans
            if (chartType === "bar") {
                chart._rangeBandPadding(BAR_PADDING_RATIO) // https://github.com/dc-js/dc.js/issues/678
            } else {
                chart._rangeBandPadding(1) // https://github.com/dc-js/dc.js/issues/662
            }
        } else {
            chart = charts[0];
            chart.transitionDuration(0)
            applyChartBoundary(chart, element);
        }

        // x-axis settings
        // TODO: we should support a linear (numeric) x-axis option
        if (isTimeseries) {
            applyChartTimeseriesXAxis(chart, settings, series, xValues);
        } else {
            applyChartOrdinalXAxis(chart, settings, series, xValues);
        }

        // y-axis settings
        // TODO: if we are multi-series this could be split axis
        applyChartYAxis(chart, settings, series, yAxisSplit);

        applyChartTooltips(chart, (hovered) => {
            if (onHoverChange) {
                // disable tooltips on lines
                if (hovered && hovered.element && hovered.element.classList.contains("line")) {
                    delete hovered.element;
                }
                onHoverChange(hovered);
            }
        });

        // if the chart supports 'brushing' (brush-based range filter), disable this since it intercepts mouse hovers which means we can't see tooltips
        if (chart.brushOn) {
            chart.brushOn(false);
        }

        // render
        chart.render();

        // apply any on-rendering functions
        lineAndBarOnRender(chart, settings);

        onRender && onRender({ yAxisSplit });
    },

    bar(element, props) {
        return CardRenderer.lineAreaBar(element, "bar", props);
    },

    line(element, props) {
        return CardRenderer.lineAreaBar(element, "line", props);
    },

    area(element, props) {
        return CardRenderer.lineAreaBar(element, "area", props);
    },

    state(element, { card, data, onHoverChange }) {
        let chartData = data.rows.map(value => ({
            stateCode: value[0],
            value: value[1]
        }));

        let chartRenderer = new GeoHeatmapChartRenderer(element, card, data)
            .setData(chartData, 'stateCode', 'value')
            .setJson('/app/charts/us-states.json', d => d.properties.name)
            .setProjection(d3.geo.albersUsa())
            .customize(chart => {
                applyChartTooltips(chart, (hovered) => {
                    if (onHoverChange) {
                        if (hovered && hovered.d) {
                            let row = _.findWhere(data.rows, { [0]: hovered.d.properties.name });
                            hovered.data = { key: row[0], value: row[1] };
                        }
                        onHoverChange && onHoverChange(hovered);
                    }
                });
            })
            .render();

        return chartRenderer;
    },

    country(element, { card, data, onHoverChange }) {
        let chartData = data.rows.map(value => {
            // Does this actually make sense? If country is > 2 characters just use the first 2 letters as the country code ?? (WTF)
            let countryCode = value[0];
            if (typeof countryCode === "string") {
                countryCode = countryCode.substring(0, 2).toUpperCase();
            }

            return {
                code: countryCode,
                value: value[1]
            };
        });

        let chartRenderer = new GeoHeatmapChartRenderer(element, card, data)
            .setData(chartData, 'code', 'value')
            .setJson('/app/charts/world.json', d => d.properties.ISO_A2) // 2-letter country code
            .setProjection(d3.geo.mercator())
            .customize(chart => {
                applyChartTooltips(chart, (hovered) => {
                    if (onHoverChange) {
                        if (hovered && hovered.d) {
                            let row = _.findWhere(data.rows, { [0]: hovered.d.properties.ISO_A2 });
                            hovered.data = { key: hovered.d.properties.NAME, value: row[1] };
                        }
                        onHoverChange(hovered);
                    }
                });
            })
            .render();

        return chartRenderer;
    }
};<|MERGE_RESOLUTION|>--- conflicted
+++ resolved
@@ -83,15 +83,13 @@
 
     let unit = minTimeseriesUnit(series.map(s => s.data.cols[0].unit));
 
-<<<<<<< HEAD
     // compute the data interval
     let dataInterval = computeTimeseriesDataInverval(xValues, unit);
     let tickInterval = dataInterval;
-=======
+
     // compute the domain
     let xDomain = d3.extent(xValues);
     let utcOffset = xDomain[0].utcOffset();
->>>>>>> 6de891bf
 
     if (settings.xAxis.labels_enabled) {
         chart.xAxisLabel(settings.xAxis.title_text || getFriendlyName(dimensionColumn));
@@ -122,14 +120,6 @@
         chart.xAxis().ticks(0);
     }
 
-<<<<<<< HEAD
-    // compute the domain
-    let xDomain = d3.extent(xValues);
-=======
-    // compute the data interval
-    const { interval, count } = computeTimeseriesDataInverval(xValues, unit);
-
->>>>>>> 6de891bf
     // pad the domain slightly to prevent clipping
     xDomain[0] = moment(xDomain[0]).subtract(dataInterval.count * 0.75, dataInterval.interval);
     xDomain[1] = moment(xDomain[1]).add(dataInterval.count * 0.75, dataInterval.interval);
