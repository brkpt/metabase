--- conflicted
+++ resolved
@@ -49,17 +49,13 @@
 
 const CollectionButton = ({ name, color, slug }) =>
     <Link
-<<<<<<< HEAD
-        className="relative block p4 visible-hover-parent text-centered text-brand-hover bg-grey-0 bg-light-blue-hover no-decoration"
-=======
         className="relative block p4 hover-parent hover--visibility text-centered text-brand-hover bg-grey-0 bg-light-blue-hover no-decoration"
->>>>>>> 262da0d6
         style={{
             borderRadius: 10
         }}
         to={`/questions/collections/${slug}`}
     >
-        <div className="absolute top right mt2 mr2 visible-hover-child">
+        <div className="absolute top right mt2 mr2 hover-child">
             <CollectionActions actions={[
                 { name: "Set collection permissions", icon: "lockoutline" },
                 { name: "Archive collection", icon: "archive" }
