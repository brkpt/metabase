--- conflicted
+++ resolved
@@ -38,13 +38,9 @@
     fetchFieldXray: () => void,
     initialize: () => {},
     isLoading: boolean,
-<<<<<<< HEAD
+    isAlreadyFetched: boolean,
     features: {
         model: Field,
-=======
-    isAlreadyFetched: boolean,
-    xray: {
->>>>>>> c9fb3407
         table: Table,
         histogram: {
             value: {}
@@ -98,19 +94,11 @@
     }
 
     render () {
-<<<<<<< HEAD
-        const { features, params, isLoading, error } = this.props
-
-        return (
-            <LoadingAndErrorWrapper
-                loading={isLoading || !hasXray(features)}
-=======
-        const { xray, params, isLoading, isAlreadyFetched, error } = this.props
+        const { features, params, isLoading, isAlreadyFetched, error } = this.props
 
         return (
             <LoadingAndErrorWrapper
                 loading={isLoading || !isAlreadyFetched}
->>>>>>> c9fb3407
                 error={error}
                 noBackground
                 loadingMessages={xrayLoadingMessages}
