--- conflicted
+++ resolved
@@ -4,17 +4,11 @@
 export const getLoadingStatus = (state) =>
     state.xray.loading
 
-<<<<<<< HEAD
 export const getIsAlreadyFetched = (state) =>
     state.xray.fetched
 
-/* TODO - these can be collapsed into getXray */
-export const getFieldXray = (state) =>
-    state.xray.xray && state.xray.xray.features
-=======
 export const getError = (state) =>
     state.xray.error
->>>>>>> 5d3dba23
 
 export const getXray = (state) =>
     state.xray.xray
