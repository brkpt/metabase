import React from 'react'
import SettingsSetting from 'metabase/admin/settings/components/SettingsSetting'
import cx from 'classnames'
<<<<<<< HEAD
import { t } from 'c-3po';
=======
import { t, jt } from 'c-3po'

>>>>>>> 00dda072
import Icon from 'metabase/components/Icon'

import COSTS from 'metabase/xray/costs'

const SettingsXrayForm = ({ settings, elements, updateSetting }) => {
    let maxCost = Object.assign({}, ...elements.filter(e => e.key === 'xray-max-cost',))
    const enabled = Object.assign({}, ...elements.filter(e => e.key === 'enable-xrays',))

    // handle the current behavior of the default
    if(maxCost.value == null) {
        maxCost.value = 'extended'
    }

    return (
        <div>
            <div className="mx2">
                <h2>{t`X-Rays and Comparisons`}</h2>
            </div>

            <ol className="mt4">
                <SettingsSetting
                    key={enabled.key}
                    setting={enabled}
                    onChange={(value) => updateSetting(enabled, value)}
                />
            </ol>

            <div className="mx2 text-measure">
                <h3>{t`Maximum Cost`}</h3>
                <p className="m0 text-paragraph">
                    {t`If you're having performance issues related to x-ray usage you can cap how expensive x-rays are allowed to be.`}
                </p>
                <p className="text-paragraph">
<<<<<<< HEAD
                  <em>{t`<strong>Note:</strong> "Extended" is required for viewing time series x-rays.`}</em>
=======
                  <em>{jt`${<strong>Note:</strong>} "Extended" is required for viewing time series x-rays.`}</em>
>>>>>>> 00dda072
                </p>

                <ol className="mt4">
                    { Object.keys(COSTS).map(key => {
                        const cost = COSTS[key]
                        return (
                            <li
                                className={cx(
                                    'flex align-center mb2 cursor-pointer text-brand-hover',
                                    { 'text-brand' : maxCost.value === key }
                                )}
                                key={key}
                                onClick={() => updateSetting(maxCost, key)}
                            >
                                <Icon
                                    className="flex-no-shrink"
                                    name={cost.icon}
                                    size={24}
                                />
                                <div className="ml2">
                                    <h4>{cost.display_name}</h4>
                                    <p className="m0 text-paragraph">
                                        {cost.description}
                                    </p>
                                </div>
                            </li>
                        )
                    })}
                </ol>
            </div>
        </div>
    )
}

export default SettingsXrayForm<|MERGE_RESOLUTION|>--- conflicted
+++ resolved
@@ -1,12 +1,8 @@
 import React from 'react'
 import SettingsSetting from 'metabase/admin/settings/components/SettingsSetting'
 import cx from 'classnames'
-<<<<<<< HEAD
-import { t } from 'c-3po';
-=======
 import { t, jt } from 'c-3po'
 
->>>>>>> 00dda072
 import Icon from 'metabase/components/Icon'
 
 import COSTS from 'metabase/xray/costs'
@@ -40,11 +36,7 @@
                     {t`If you're having performance issues related to x-ray usage you can cap how expensive x-rays are allowed to be.`}
                 </p>
                 <p className="text-paragraph">
-<<<<<<< HEAD
-                  <em>{t`<strong>Note:</strong> "Extended" is required for viewing time series x-rays.`}</em>
-=======
                   <em>{jt`${<strong>Note:</strong>} "Extended" is required for viewing time series x-rays.`}</em>
->>>>>>> 00dda072
                 </p>
 
                 <ol className="mt4">
