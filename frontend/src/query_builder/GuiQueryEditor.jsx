--- conflicted
+++ resolved
@@ -400,7 +400,6 @@
         }
     }
 
-<<<<<<< HEAD
     renderExpressions() {
         console.log('renderExpressions()'); // TODO - maybe call this renderAddExpressions instead
         var content = [];
@@ -437,26 +436,6 @@
         );
     }
 
-    renderLimit() {
-        if (!this.props.features.limit) {
-            return;
-        }
-        return (
-            <div className="py1">
-                <div className="Query-label mb1">Limit:</div>
-                <ul className="Button-group Button-group--blue">
-                    {LIMIT_OPTIONS.map(count =>
-                        <li key={count || "None"} className={cx("Button", { "Button--active":  count == this.props.query.query.limit })} onClick={this.updateLimit.bind(null, count)}>
-                            {count || "None"}
-                        </li>
-                     )}
-                </ul>
-            </div>
-        );
-    }
-
-=======
->>>>>>> 2de7af2a
     renderDataSection() {
         return (
             <div className={"GuiBuilder-section GuiBuilder-data flex align-center arrow-right"}>
@@ -523,17 +502,13 @@
                                     triggerClasses="flex align-center">
                     <div className="px3 py1">
                         {this.renderSort()}
-<<<<<<< HEAD
                         {this.renderExpressions()}
-                        {this.renderLimit()}
-=======
                         { this.props.features.limit &&
                             <div className="py1">
                                 <div className="Query-label mb1">Limit:</div>
                                 <LimitWidget limit={this.props.query.query.limit} onChange={(count) => this.updateLimit(count)} />
                             </div>
                         }
->>>>>>> 2de7af2a
                     </div>
                 </PopoverWithTrigger>
             </div>
