import React, { Component, PropTypes } from "react";
import ReactDOM from "react-dom";

import visualizations from "metabase/visualizations";

import Visualization from "metabase/visualizations/components/Visualization.jsx";
import LegendHeader from "metabase/visualizations/components/LegendHeader.jsx";
import LoadingSpinner from "metabase/components/LoadingSpinner.jsx";

import Icon from "metabase/components/Icon.jsx";

import cx from "classnames";
import _ from "underscore";

export default class DashCard extends Component {
    constructor(props, context) {
        super(props, context);

        this.state = {
            error: null
        };

        _.bindAll(this, "updateVisibility");
    }

    static propTypes = {
        dashcard: PropTypes.object.isRequired,
        cardData: PropTypes.object.isRequired,

        markNewCardSeen: PropTypes.func.isRequired,
        fetchCardData: PropTypes.func.isRequired,
    };

    async componentDidMount() {
        const { dashcard } = this.props;

        this.visibilityTimer = window.setInterval(this.updateVisibility, 2000);
        window.addEventListener("scroll", this.updateVisibility, false);

        // HACK: way to scroll to a newly added card
        if (dashcard.justAdded) {
            ReactDOM.findDOMNode(this).scrollIntoView();
            this.props.markNewCardSeen(dashcard.id);
        }

        try {
            await Promise.all([
                this.props.fetchCardData(dashcard.card)
            ].concat(
                dashcard.series && dashcard.series.map(this.props.fetchCardData)
            ));
        } catch (error) {
            console.error("DashCard error", error)
            this.setState({ error });
        }
    }

<<<<<<< HEAD
    componentWillUnmount() {
        window.clearInterval(this.visibilityTimer);
        window.removeEventListener("scroll", this.updateVisibility, false);
    }

    updateVisibility() {
        const { isFullscreen } = this.props;
        const element = ReactDOM.findDOMNode(this);
        if (element) {
            const rect = element.getBoundingClientRect();
            const isOffscreen = (rect.bottom < 0 || rect.bottom > window.innerHeight || rect.top < 0);
            if (isFullscreen && isOffscreen) {
                element.style.opacity = 0.05;
            } else {
                element.style.opacity = 1.0;
            }
        }
    }

    renderCard(CardVisualization) {
        const { dashcard, cardData, isEditing, onAddSeries } = this.props;
=======
    renderCard(Viz) {
        const { dashcard, cardData, isEditing, onAddSeries, onRemove } = this.props;
>>>>>>> 796af7bc
        const cards = [dashcard.card].concat(dashcard.series || []);
        const series = cards
            .map(card => ({
                card: card,
                data: cardData[card.id] && cardData[card.id].data,
                error: cardData[card.id] && cardData[card.id].error,
            }));
        const errors = series.map(s => s.error).filter(e => e);
        const error = errors[0] || this.state.error;

        if (error) {
            let message;
            if (error.data) {
                message = error.data.message;
            } else if (error.status === 503) {
                message = "I'm sorry, the server timed out while asking your question."
            } else if (typeof error === "string") {
                message = error;
            } else {
                message = "Oh snap!  Something went wrong loading this card :sad:";
            }
            return (
                <div className="p1 text-centered flex-full flex flex-column layout-centered">
                    <h2 className="text-normal text-grey-2">{message}</h2>
                </div>
            );
        }

        if (series.length > 0 && _.every(series, (s) => s.data)) {
            return (
                <Visualization
                    className="flex-full"
                    series={series}
                    isDashboard={true}
                    isEditing={isEditing}
                    gridSize={{ width: dashcard.sizeX, height: dashcard.sizeY }}
                    actionButtons={isEditing ? <DashCardActionButtons series={series} visualization={Viz} onRemove={onRemove} onAddSeries={onAddSeries} /> : undefined}
                    onUpdateVisualizationSetting={this.props.onUpdateVisualizationSetting}
                />
            );
        }

        return (
            <div className="p1 text-brand text-centered flex-full flex flex-column layout-centered">
                <LoadingSpinner />
                <h1 className="ml1 text-normal text-grey-2">Loading...</h1>
            </div>
        );
    }

    render() {
        const { dashcard, onAddSeries, onRemove, isEditing } = this.props;
        const series = [dashcard.card].concat(dashcard.series || []).map(card => ({ card }));
        const Viz = visualizations.get(series[0].card.display);
        return (
            <div className={"Card bordered rounded flex flex-column " + cx({ "Card--recent": dashcard.isAdded })}>
                { !Viz.noHeader &&
                    <div className="p1">
                        <LegendHeader
                            series={series}
                            actionButtons={isEditing ? <DashCardActionButtons visualization={Viz} series={series} onRemove={onRemove} onAddSeries={onAddSeries} /> : undefined}
                        />
                    </div>
                }
                {this.renderCard(Viz)}
            </div>
        );
    }
}

const DashCardActionButtons = ({ series, visualization, onRemove, onAddSeries }) =>
    <span className="DashCard-actions flex align-center">
        { visualization.supportsSeries &&
            <AddSeriesButton series={series} onAddSeries={onAddSeries} />
        }
        <RemoveButton onRemove={onRemove} />
    </span>

const RemoveButton = ({ onRemove }) =>
    <a className="text-grey-2 text-grey-4-hover expand-clickable" data-metabase-event="Dashboard;Remove Card Modal" href="#" onClick={onRemove}>
        <Icon name="close" width="14" height="14" />
    </a>

const AddSeriesButton = ({ series, onAddSeries }) =>
    <a data-metabase-event={"Dashboard;Edit Series Modal;open"} className="text-grey-2 text-grey-4-hover cursor-pointer h3 ml1 mr2 flex align-center flex-no-shrink relative" onClick={onAddSeries}>
        <Icon className="absolute" style={{ top: 2, left: 2 }} name="add" width={8} height={8} />
        <Icon name={getSeriesIconName(series)} width={24} height={24} />
        <span className="flex-no-shrink">{ series.length > 1 ? "Edit" : "Add" }</span>
    </a>

function getSeriesIconName(series) {
    try {
        let display = series[0].card.display;
        return visualizations.get(display === "scalar" ? "bar" : display).iconName;
    } catch (e) {
        return "bar";
    }
}<|MERGE_RESOLUTION|>--- conflicted
+++ resolved
@@ -55,7 +55,6 @@
         }
     }
 
-<<<<<<< HEAD
     componentWillUnmount() {
         window.clearInterval(this.visibilityTimer);
         window.removeEventListener("scroll", this.updateVisibility, false);
@@ -76,11 +75,7 @@
     }
 
     renderCard(CardVisualization) {
-        const { dashcard, cardData, isEditing, onAddSeries } = this.props;
-=======
-    renderCard(Viz) {
         const { dashcard, cardData, isEditing, onAddSeries, onRemove } = this.props;
->>>>>>> 796af7bc
         const cards = [dashcard.card].concat(dashcard.series || []);
         const series = cards
             .map(card => ({
@@ -117,7 +112,7 @@
                     isDashboard={true}
                     isEditing={isEditing}
                     gridSize={{ width: dashcard.sizeX, height: dashcard.sizeY }}
-                    actionButtons={isEditing ? <DashCardActionButtons series={series} visualization={Viz} onRemove={onRemove} onAddSeries={onAddSeries} /> : undefined}
+                    actionButtons={isEditing ? <DashCardActionButtons series={series} visualization={CardVisualization} onRemove={onRemove} onAddSeries={onAddSeries} /> : undefined}
                     onUpdateVisualizationSetting={this.props.onUpdateVisualizationSetting}
                 />
             );
